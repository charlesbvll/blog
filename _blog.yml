# "thumbnail" attribute can be GIFs while in the blogpost itself it's better if it's a simple bitmap (because it will be used as a social thumbnail)
# make sure to optimize your "thumbnail" img with tinypng.com
- local: how-to-train
  title: How to train a new language model from scratch using Transformers and Tokenizers
  thumbnail: /blog/assets/01_how-to-train/how-to-train_blogpost.png
  author: julien-c
  date: February 14, 2020
  tags:
    - guide
    - nlp

- local: how-to-generate
  title: "How to generate text: using different decoding methods for language generation with Transformers"
  author: patrickvonplaten
  thumbnail: /blog/assets/02_how-to-generate/thumbnail.png
  date: March, 2020
  tags:
    - guide
    - nlp

- external: https://huggingface.co/zero-shot
  title: "Zero Shot Topic Classification"
  author: joeddav
  date: May 29, 2020
  tags:
    - research
    - nlp

- external: https://huggingface.co/calculator
  title: "How Big Should My Language Model Be?"
  author: teven
  date: June 8, 2020
  tags:
    - research
    - nlp

- external: https://yjernite.github.io/lfqa.html
  title: "Long Form Question Answering with ELI5"
  author: yjernite
  date: June 17, 2020
  tags:
    - guide
    - nlp

- local: reformer
  title: "The Reformer - Pushing the limits of language modeling"
  author: patrickvonplaten
  thumbnail: /blog/assets/03_reformer/thumbnail.png
  date: July 3, 2020
  tags:
    - research
    - nlp

- local: pytorch_block_sparse
  title: Block Sparse Matrices for Smaller and Faster Language Models
  author: madlag
  thumbnail: /blog/assets/04_pytorch_block_sparse/thumbnail.png
  date: Sep 10, 2020
  tags:
    - research
    - nlp

- external: https://huggingface.co/rag
  title: "Retrieval Augmented Generation (RAG)"
  author: yjernite
  date: September 28, 2020
  tags:
    - guide
    - nlp

- local: encoder-decoder
  title: "Transformer-based Encoder-Decoder Models"
  author: patrickvonplaten
  thumbnail: /blog/assets/05_encoder_decoder/thumbnail.png
  date: October 10, 2020
  tags:
    - research
    - nlp

- local: ray-tune
  title: "Hyperparameter Search with Transformers and Ray Tune"
  thumbnail: /blog/assets/06_ray_tune/ray-hf.jpg
  author: ray-project
  guest: true
  date: November 2, 2020
  tags:
    - open-source-collab
    - nlp

- local: porting-fsmt
  title: "Porting fairseq wmt19 translation system to transformers"
  thumbnail: /blog/assets/07_porting_fsmt/thumbnail.png
  author: stas
  date: November 3, 2020
  tags:
    - open-source-collab
    - nlp

- local: warm-starting-encoder-decoder
  title: "Leveraging Pre-trained Language Model Checkpoints for Encoder-Decoder Models"
  author: patrickvonplaten
  thumbnail: /blog/assets/08_warm_starting_encoder_decoder/thumbnail.png
  date: November 09, 2020
  tags:
    - guide
    - nlp

- local: accelerated-inference
  title: How we sped up transformer inference 100x for 🤗 API customers
  author: Narsil
  thumbnail: /blog/assets/09_accelerated_inference/thumbnail.png
  date: January 18, 2021
  tags:
    - analysis
    - nlp

- local: zero-deepspeed-fairscale
  title: "Fit More and Train Faster With ZeRO via DeepSpeed and FairScale"
  author: stas
  thumbnail: /blog/assets/11_zero_deepspeed_fairscale/zero-partitioning.png
  date: January 19, 2021
  tags:
    - guide

- local: tf-serving
  title: "Faster TensorFlow models in Hugging Face Transformers"
  author: jplu
  thumbnail: /blog/assets/10_tf-serving/thumbnail.png
  date: January 26, 2021
  tags:
    - guide
    - nlp

- local: pytorch-xla
  title: "Hugging Face on PyTorch / XLA TPUs"
  thumbnail: /blog/assets/13_pytorch_xla/pytorch_xla_thumbnail.png
  author: jysohn23
  guest: true
  date: February 9, 2021
  tags:
    - open-source-collab

- local: ray-rag
  title: "Retrieval Augmented Generation with Huggingface Transformers and Ray"
  thumbnail: /blog/assets/12_ray_rag/ray_arch_updated.png
  author: amogkam
  guest: true
  date: February 10, 2021
  tags:
    - open-source-collab
    - nlp

- local: simple-considerations
  title: "Simple considerations for simple people building fancy neural networks"
  author: VictorSanh
  thumbnail: /blog/assets/13_simple-considerations/henry-co-3coKbdfnAFg-unsplash.jpg
  date: February 25, 2021
  tags:
    - guide

- local: long-range-transformers
  title: "Hugging Face Reads, Feb. 2021 - Long-range Transformers"
  author: VictorSanh
  thumbnail: /blog/assets/14_long_range_transformers/EfficientTransformerTaxonomy.png
  date: March 09, 2021
  tags:
    - research
    - nlp

- local: fine-tune-wav2vec2-english
  title: "Fine-Tune Wav2Vec2 for English ASR with 🤗 Transformers"
  author: patrickvonplaten
  thumbnail: /blog/assets/15_fine_tune_wav2vec2/wav2vec2.png
  date: March 12, 2021
  tags:
    - guide
    - audio

- local: how-to-deploy-a-pipeline-to-google-clouds
  title: "My Journey to a serverless transformers pipeline on Google Cloud"
  author: Maxence
  guest: true
  date: March 18, 2021
  tags:
    - guide

- local: the-partnership-amazon-sagemaker-and-hugging-face
  title: "The Partnership: Amazon SageMaker and Hugging Face"
  author: philschmid
  thumbnail: /blog/assets/17_the_partnership_amazon_sagemaker_and_hugging_face/thumbnail.png
  date: March 23, 2021
  tags:
    - partnerships
    - aws

- local: big-bird
  title: "Understanding BigBird's Block Sparse Attention"
  thumbnail: /blog/assets/18_big_bird/block-sparse-attn.gif
  author: vasudevgupta
  guest: true
  date: March 31, 2021
  tags:
    - community
    - research
    - nlp

- external: https://huggingface.co/blog/how_many_data_points
  title: "How many data points is a prompt worth?"
  author: teven
  date: April 5, 2021
  tags:
    - research
    - nlp

- local: sagemaker-distributed-training-seq2seq
  title: "Distributed Training: Train BART/T5 for Summarization using 🤗 Transformers and Amazon SageMaker"
  author: philschmid
  thumbnail: /blog/assets/19_sagemaker_distributed_training_seq2seq/thumbnail.png
  date: April 8, 2021
  tags:
    - guide
    - partnerships
    - aws
    - nlp

- local: accelerate-library
  title: Introducing 🤗 Accelerate
  thumbnail: /blog/assets/20_accelerate_library/accelerate_diff.png
  author: sgugger
  date: April 16, 2021
  tags:
    - guide

- local: bert-cpu-scaling-part-1
  title: "Scaling-up BERT Inference on CPU (Part 1)"
  thumbnail: /blog/assets/21_bert_cpu_scaling_part_1/imgs/numa_set.png
  author: mfuntowicz
  date: April 20, 2021
  tags:
    - guide
    - nlp
    - partnerships
    - intel

- local: gradio
  title: "Using & Mixing Hugging Face Models with Gradio 2.0"
  author: abidlabs
  thumbnail: /blog/assets/22_gradio/gradio.png
  guest: true
  date: May 25, 2021
  tags:
    - open-source-collab
    - guide

- local: few-shot-learning-gpt-neo-and-inference-api
  title: "Few-shot learning in practice: GPT-NEO and the 🤗 Accelerated Inference API"
  author: philschmid
  thumbnail: /blog/assets/22_few_shot_learning_gpt_neo_and_inference_api/few-shot-prompt.png
  date: June 3, 2021
  tags:
    - guide
    - nlp

- local: sentence-transformers-in-the-hub
  title: "Sentence Transformers in the 🤗 Hub"
  author: nreimers
  date: June 28, 2021
  tags:
    - open-source-collab
    - nlp

- local: deploy-hugging-face-models-easily-with-amazon-sagemaker
  title: "Deploy Hugging Face models easily with Amazon SageMaker"
  author: philschmid
  date: July 8, 2021
  tags:
    - guide
    - partnerships
    - aws

- local: spacy
  title: "Welcome spaCy to the 🤗 Hub"
  author: osanseviero
  thumbnail: /blog/assets/23_spacy/thumbnail.png
  date: July 13, 2021
  tags:
    - open-source-collab
    - nlp

- local: collaborative-training
  title: "Deep Learning over the Internet: Training Language Models Collaboratively"
  author: mryab
  guest: true
  thumbnail: /blog/assets/24_sahajBERT/thumbnail.png
  date: July 15, 2021
  tags:
    - research

- local: hardware-partners-program
  title: "Introducing Optimum: The Optimization Toolkit for Transformers at Scale"
  author: mfuntowicz
  thumbnail: /blog/assets/25_hardware_partners_program/carbon_inc_quantizer.png
  date: September 14, 2021
  tags:
    - guide

- local: graphcore
  title: "Hugging Face and Graphcore partner for IPU-optimized Transformers"
  author: sallydoherty
  guest: true
  thumbnail: /blog/assets/26_graphcore-ipu/thumbnail.png
  date: September 14, 2021
  tags:
    - graphcore
    - partnerships

- local: summer-at-huggingface
  title: "Summer at Hugging Face ☀️"
  author: huggingface
  thumbnail: /blog/assets/27_summer_at_huggingface/thumbnail.png
  date: September 24, 2021
  tags:
    - community

- local: gradio-spaces
  title: "Showcase Your Projects in Spaces using Gradio"
  author: merve
  thumbnail: /blog/assets/28_gradio-spaces/thumbnail.png
  date: October 5, 2021
  tags:
    - guide

- local: streamlit-spaces
  title: "Hosting your Models and Datasets on Hugging Face Spaces using Streamlit"
  author: merve
  thumbnail: /blog/assets/29_streamlit-spaces/thumbnail.png
  date: October 5, 2021
  tags:
    - guide

- local: fine-tune-clip-rsicd
  title: "Fine tuning CLIP with Remote Sensing (Satellite) images and captions"
  author: arampacha
  guest: true
  thumbnail: /blog/assets/30_clip_rsicd/clip-rsicd-header-image.png
  date: October 13, 2021
  tags:
    - community
    - cv
    - nlp

- local: the-age-of-ml-as-code
  title: "The Age of Machine Learning As Code Has Arrived"
  author: juliensimon
  thumbnail: /blog/assets/31_age_of_ml_as_code/01_entreprise_ml.png
  date: October 20, 2021
  tags:
    - analysis

- local: 1b-sentence-embeddings
  title: "Train a Sentence Embedding Model with 1B Training Pairs"
  author: asi
  guest: true
  thumbnail: /blog/assets/32_1b_sentence_embeddings/model.png
  date: October 25, 2021
  tags:
    - community
    - nlp

- local: large-language-models
  title: "Large Language Models: A New Moore's Law?"
  author: juliensimon
  thumbnail: /blog/assets/33_large_language_models/01_model_size.jpg
  date: October 26, 2021
  tags:
    - analysis
    - nlp

- local: course-launch-event
  title: "Course Launch Community Event"
  author: sgugger
  thumbnail: /blog/assets/34_course_launch/speakers_day1.png
  date: October 26, 2021
  tags:
    - community
    - nlp

- local: bert-cpu-scaling-part-2
  title: "Scaling up BERT-like model Inference on modern CPU - Part 2"
  author: mfuntowicz
  thumbnail: /blog/assets/35_bert_cpu_scaling_part_2/openmp.png
  date: November 4, 2021
  tags:
    - partnerships
    - intel
    - guide
    - nlp

- local: fine-tune-xlsr-wav2vec2
  title: "Fine-tuning XLS-R for Multi-Lingual ASR with 🤗 Transformers"
  author: patrickvonplaten
  thumbnail: /blog/assets/16_fine_tune_xlsr_wav2vec2/xlsr_wav2vec2.png
  date: November 15, 2021
  tags:
    - guide
    - audio

- local: accelerating-pytorch
  title: "Accelerating PyTorch distributed fine-tuning with Intel technologies"
  author: juliensimon
  thumbnail: /blog/assets/36_accelerating_pytorch/03_two_nodes.png
  date: November 19, 2021
  tags:
    - guide

- local: data-measurements-tool
  title: "Introducing the Data Measurements Tool: an Interactive Tool for Looking at Datasets"
  author: sasha
  thumbnail: /blog/assets/37_data-measurements-tool/basics_scroll.gif
  date: November 29, 2021
  tags:
    - research

- local: graphcore-getting-started
  title: "Getting Started with Hugging Face Transformers for IPUs with Optimum"
  author: internetoftim
  guest: true
  thumbnail: /blog/assets/38_getting_started_graphcore/graphcore_1.png
  date: November 30, 2021
  tags:
    - partnerships
    - graphcore
    - guide

- local: snowball-fight
  title: "Introducing Snowball Fight ☃️, our First ML-Agents Environment"
  author: ThomasSimonini
  thumbnail: /blog/assets/39_introducing_snowball_fight/snowballfight.gif
  date: December 2, 2021
  tags:
    - research
    - rl

- local: codeparrot
  title: "Training CodeParrot 🦜 from Scratch"
  author: lvwerra
  thumbnail: /blog/assets/40_codeparrot/thumbnail.png
  date: December 8, 2021
  tags:
    - guide
    - research
    - nlp

- local: perceiver
  title: "Perceiver IO: a scalable, fully-attentional model that works on any modality"
  author: nielsr
  thumbnail: /blog/assets/41_perceiver/thumbnail.png
  date: December 15, 2021
  tags:
    - research
    - guide
    - nlp
    - audio
    - cv

- local: gradio-joins-hf
  title: "Gradio joins Hugging Face!"
  author: abidlabs
  thumbnail: /blog/assets/42_gradio_joins_hf/thumbnail.png
  date: December 21, 2021
  tags:
    - community
    - open-source-collab

- local: autonlp-prodigy
  title: "Active Learning with AutoNLP and Prodigy"
  author: abhishek
  thumbnail: /blog/assets/43_autonlp_prodigy/thumbnail.png
  date: December 23, 2021
  tags:
    - research
    - partnerships
    - nlp

- local: gptj-sagemaker
  title: "Deploy GPT-J 6B for inference using  Hugging Face Transformers and Amazon SageMaker"
  author: philschmid
  thumbnail: /blog/assets/45_gptj_sagemaker/thumbnail.png
  date: January 11, 2022
  tags:
    - partnerships
    - aws
    - guide
    - nlp

- local: wav2vec2-with-ngram
  title: "Boost Wav2Vec2 with n-gram LM in 🤗 Transformers"
  author: patrickvonplaten
  thumbnail: /blog/assets/44_boost_wav2vec2_ngram/wav2vec2_ngram.png
  date: January 12, 2022
  tags:
    - research
    - guide
    - audio

- local: infinity-cpu-performance
  title: "Case Study: Millisecond Latency using Hugging Face Infinity and modern CPUs"
  author: philschmid
  thumbnail: /blog/assets/46_infinity_cpu_performance/thumbnail.png
  date: January 13, 2022
  tags:
    - analysis

- local: sb3
  title: "Welcome Stable-baselines3 to the Hugging Face Hub 🤗"
  author: ThomasSimonini
  thumbnail: /blog/assets/47_sb3/thumbnail.png
  date: January 21, 2022
  tags:
    - open-source-collab
    - rl

- local: searching-the-hub
  title: "Supercharged Searching on the Hugging Face Hub"
  author: muellerzr
  thumbnail: /blog/assets/48_hubsearch/thumbnail.png
  date: January 25, 2022
  tags:
    - guide

- local: asr-chunking
  title: "Making automatic speech recognition work on large files with Wav2Vec2 in 🤗 Transformers"
  author: Narsil
  thumbnail: /blog/assets/49_asr_chunking/thumbnail.png
  date: February 1, 2022
  tags:
    - guide
    - research
    - audio

- local: sentiment-analysis-python
  title: "Getting Started with Sentiment Analysis using Python"
  author: FedericoPascual
  thumbnail: /blog/assets/50_sentiment_python/thumbnail.png
  date: February 2, 2022
  tags:
    - sentiment-analysis
    - nlp
    - guide

- local: fine-tune-vit
  title: "Fine-Tune ViT for Image Classification with 🤗 Transformers"
  author: nateraw
  thumbnail: /blog/assets/51_fine_tune_vit/vit-thumbnail.jpg
  date: February 11, 2022
  tags:
    - guide
    - cv

- local: bert-101
  title: "BERT 101 🤗 State Of The Art NLP Model Explained"
  author: britneymuller
  thumbnail: /blog/assets/52_bert_101/thumbnail.jpg
  date: March 2, 2022
  tags:
    - guide
    - nlp

- local: constrained-beam-search
  title: "Guiding Text Generation with Constrained Beam Search in 🤗 Transformers"
  author: cwkeam
  guest: true
  thumbnail: /blog/assets/53_constrained_beam_search/thumbnail.png
  date: March 11, 2022
  tags:
    - guide
    - nlp

- local: image-search-datasets
  title: "Image search with 🤗 datasets"
  author: davanstrien
  thumbnail: /blog/assets/54_image_search_datasets/spaces_image_search.jpg
  date: March 16, 2022
  tags:
    - cv

- local: bert-inferentia-sagemaker
  title: "Accelerate BERT inference with Hugging Face Transformers and AWS inferentia"
  author: philschmid
  thumbnail: /blog/assets/55_bert_inferentia_sagemaker/thumbnail.png
  date: March 16, 2022
  tags:
    - partnerships
    - aws
    - guide
    - nlp

- local: fine-tune-segformer
  title: "Fine-Tune a Semantic Segmentation Model with a Custom Dataset"
  author: segments-tobias
  thumbnail: /blog/assets/56_fine_tune_segformer/thumb.png
  date: March 17, 2022
  tags:
    - guide
    - partnerships
    - cv

- local: ai-residency
  title: "Announcing the 🤗 AI Research Residency Program"
  author: douwekiela
  thumbnail: /blog/assets/57_ai_residency/residency-thumbnail.jpg
  date: March 22, 2022
  tags:
    - community
    - research

- local: meg-mitchell-interview
  title: "Machine Learning Experts - Meg Mitchell Interview"
  author: britneymuller
  thumbnail: /blog/assets/57_meg_mitchell_interview/thumbnail.png
  date: March 23, 2022
  tags:
    - expert-acceleration-program
    - ml-experts

- local: decision-transformers
  title: "Introducing Decision Transformers on Hugging Face 🤗"
  author: edbeeching
  thumbnail: /blog/assets/58_decision-transformers/thumbnail.jpg
  date: March 28, 2022
  tags:
    - open-source-collab
    - guide
    - rl

- local: transformers-design-philosophy
  title: "Don't repeat yourself - 🤗 Transformers Design Philosophy"
  author: patrickvonplaten
  thumbnail: /blog/assets/59_transformers_philosophy/transformers.png
  date: April 5, 2022
  tags:
    - community

- local: habana
  title: "Habana Labs and Hugging Face Partner to Accelerate Transformer Model Training"
  author: susanlansing
  thumbnail: /blog/assets/60_habana/habana.png
  date: April 12, 2022
  tags:
    - partnerships

- local: lewis-tunstall-interview
  title: "Machine Learning Experts - Lewis Tunstall Interview"
  author: britneymuller
  thumbnail: /blog/assets/60_lewis_tunstall_interview/thumbnail.png
  date: April 13, 2022
  tags:
    - expert-acceleration-program
    - ml-experts

- local: carbon-emissions-on-the-hub
  title: "CO2 Emissions and the 🤗 Hub: Leading the Charge"
  author: sasha
  thumbnail: /blog/assets/60_carbon_emissions_on_the_hub/thumbnail.jpg
  date: April 22, 2022
  tags:
    - community
    - guide

- local: supercharge-customer-service-with-machine-learning
  title: "Supercharged Customer Service with Machine Learning"
  author: patrickvonplaten
  thumbnail: /blog/assets/61_supercharged_customer_service_with_nlp/thumbnail.png
  date: April 25, 2022
  tags:
    - guide
    - nlp

- local: education
  title: "Introducing Hugging Face for Education"
  author: Violette
  thumbnail: /blog/assets/61_education/thumbnail.png
  date: April 25, 2022
  tags:
    - community

- local: getting-started-habana
  title: "Getting Started with Transformers on Habana Gaudi"
  author: juliensimon
  thumbnail: /blog/assets/61_getting_started_habana/thumbnail.png
  date: April 26, 2022
  tags:
    - partnerships
    - guide

- local: ml-director-insights
  title: "Director of Machine Learning Insights [Series]"
  author: britneymuller
  thumbnail: /blog/assets/61_ml_director_insights/thumbnail.png
  date: April 27, 2022
  tags:
    - community
    - research

- local: opinion-classification-with-kili
  title: "Opinion Classification with Kili and HuggingFace AutoTrain"
  author: alperiox
  guest: true
  thumbnail: /blog/assets/59_opinion-classification-with-kili/thumbnail.png
  date: April 28, 2022
  tags:
    - guide

- local: pytorch-fsdp
  title: "Accelerate Large Model Training using PyTorch Fully Sharded Data Parallel"
  author: smangrul
  thumbnail: /blog/assets/62_pytorch_fsdp/fsdp-thumbnail.png
  date: May 2, 2022
  tags:
    - guide

- local: deep-rl-intro
  title: "An Introduction to Deep Reinforcement Learning"
  author: ThomasSimonini
  thumbnail: /blog/assets/63_deep_rl_intro/thumbnail.png
  date: May 4, 2022
  tags:
    - rl

- local: fastai
  title: "Welcome fastai to the Hugging Face Hub"
  author: espejelomar
  thumbnail: /blog/assets/64_fastai/fastai_hf_blog.png
  date: May 6, 2022
  tags:
    - guide
    - open-source-collab
    - community

- local: series-c
  title: "We Raised $100 Million for Open & Collaborative Machine Learning 🚀"
  author: The Hugging Face Team
  thumbnail: /blog/assets/65_series_c/thumbnail.jpg
  date: May 9, 2022
  tags:
    - news

- local: optimum-inference
  title: "Accelerated Inference with Optimum and Transformers Pipelines"
  author: philschmid
  thumbnail: /blog/assets/66_optimum_inference/thumbnail.png
  date: May 10, 2022
  tags:
    - guide
    - community

- local: ambassadors
  title: "Student Ambassador Program's call for applications is open!"
  author: Violette
  thumbnail: /blog/assets/67_ambassadors/thumbnail.png
  date: May 13, 2022
  tags:
    - community

- local: ml-director-insights-2
  title: "Director of Machine Learning Insights [Part 2: SaaS Edition]"
  author: britneymuller
  thumbnail: /blog/assets/67_ml_director_insights/thumbnail.png
  date: May 13, 2022
  tags:
    - community
    - research

- local: gradio-blocks
  title: "Gradio 3.0 is Out!"
  author: abidlabs
  thumbnail: /blog/assets/68_gradio_blocks/block-party.png
  date: May 16, 2022
  tags:
    - community
    - open-source-collab

- local: fellowship
  title: "Announcing the Hugging Face Fellowship Program"
  author: espejelomar
  thumbnail: /blog/assets/62_fellowship/fellowship-thumbnail.png
  date: May 17, 2022
  tags:
    - community

- local: sasha-luccioni-interview
  title: "Machine Learning Experts - Sasha Luccioni Interview"
  author: britneymuller
  thumbnail: /blog/assets/69_sasha_luccioni_interview/thumbnail.png
  date: May 17, 2022
  tags:
    - expert-acceleration-program
    - ml-experts

- local: deep-rl-q-part1
  title: "An Introduction to Q-Learning Part 1"
  author: ThomasSimonini
  thumbnail: /blog/assets/70_deep_rl_q_part1/thumbnail.gif
  date: May 18, 2022
  tags:
    - rl

- local: ethical-charter-multimodal
  title: "Putting ethical principles at the core of research lifecycle"
  author: SaulLu
  thumbnail: /blog/assets/71_ethical-charter/thumbnail.jpg
  date: May 19, 2022
  tags:
    - research
    - nlp
    - audio
    - cv

- local: sempre-health-eap-case-study
  title: "How Sempre Health is leveraging the Expert Acceleration Program to accelerate their ML roadmap"
  author: federicopascual
  thumbnail: /blog/assets/70_sempre_health/thumbnail.jpg
  date: May 19, 2022
  tags:
    - expert-acceleration-program
    - case-study

- local: deep-rl-q-part2
  title: "An Introduction to Q-Learning Part 2"
  author: ThomasSimonini
  thumbnail: /blog/assets/73_deep_rl_q_part2/thumbnail.gif
  date: May 20, 2022
  tags:
    - rl

- local: tapex
  title: "Efficient Table Pre-training without Real Data: An Introduction to TAPEX"
  author: SivilTaram
  thumbnail: /blog/assets/74_tapex/thumbnail.png
  guest: true
  date: May 23, 2022
  tags:
    - research
    - nlp
    - community

- local: hugging-face-endpoints-on-azure
  title: "Hugging Face Collaborates with Microsoft to Launch Hugging Face Endpoints on Azure"
  author: juliensimon
  thumbnail: /blog/assets/75_hugging_face_endpoints_on_azure/01.png
  date: May 24, 2022
  tags:
    - launch
    - cloud
    - azure

- local: community-update
  title: "Introducing Pull Requests and Discussions 🥳"
  author: victor
  thumbnail: /blog/assets/76_community_update/thumbnail.png
  date: May 25, 2022
  tags:
    - launch

- local: graphcore-update
  title: "Graphcore and Hugging Face Launch New Lineup of IPU-Ready Transformers"
  author: sallydoherty
  thumbnail: /blog/assets/77_graphcore-update/graphcore_update.png
  date: May 26, 2022
  tags:
    - graphcore
    - partnerships

- local: deep-rl-dqn
  title: "Deep Q-Learning with Atari"
  author: ThomasSimonini
  thumbnail: /blog/assets/78_deep_rl_dqn/thumbnail.gif
  date: June 7, 2022
  tags:
  - rl

- local: annotated-diffusion
  title: "The Annotated Diffusion Model"
  author: nielsr
  thumbnail: /blog/assets/78_annotated-diffusion/thumbnail.png
  date: June 7, 2022
  tags:
  - guide
  - diffusion
  - stable-diffusion

- external: https://huggingface.co/spaces/loubnabnl/code-generation-models
  title: "Code generation with Hugging Face"
  author: loubnabnl
  thumbnail: /blog/assets/79_code_generation_space/code_generation.png
  date: June 8, 2022
  tags:
    - guide
    - research
    - nlp

- external: https://huggingface.co/spaces/sentence-transformers/Sentence_Transformers_for_semantic_search
  title: "Using Sentence Transformers for semantic search"
  author: espejelomar
  thumbnail: /blog/assets/79_st_semantic_search/thumbnail.png
  date: June 10, 2022
  tags:
  - nlp
  - guide

- local: ml-director-insights-3
  title: "Director of Machine Learning Insights [Part 3: Finance Edition]"
  author: britneymuller
  thumbnail: /blog/assets/78_ml_director_insights/thumbnail.png
  date: June 14, 2022
  tags:
    - community
    - research

- local: intel
  title: "Intel and Hugging Face Partner to Democratize Machine Learning Hardware Acceleration"
  author: juliensimon
  thumbnail: /blog/assets/80_intel/01.png
  date: June 15, 2022
  tags:
    - hardware
    - intel
    - guide

- local: convert-transformers-to-onnx
  title: "Convert Transformers to ONNX with Hugging Face Optimum"
  author: philschmid
  thumbnail: /blog/assets/81_convert_transformers_to_onnx/thumbnail.png
  date: June 22, 2022
  tags:
    - guide
    - community
    - hardware

- local: getting-started-with-embeddings
  title: "Getting Started With Embeddings"
  author: espejelomar
  thumbnail: /blog/assets/80_getting_started_with_embeddings/thumbnail.png
  date: June 23, 2022
  tags:
  - guide
  - nlp

- local: eval-on-the-hub
  title: "Announcing Evaluation on the Hub"
  author: douwekiela
  thumbnail: /blog/assets/82_eval_on_the_hub/thumbnail.png
  date: June 28, 2022
  tags:
  - community
  - launch
  - guide

- local: accelerate-deepspeed
  title: "Accelerate Large Model Training using DeepSpeed"
  author: smangrul
  thumbnail: /blog/assets/83_accelerate_deepspeed/deepspeed-thumbnail.png
  date: June 28, 2022
  tags:
  - guide

- local: your-first-ml-project
  title: "Liftoff! How to get started with your first ML project 🚀"
  author: nimaboscarino
  thumbnail: /blog/assets/84_first_ml_project/thumbnail.png
  date: June 29, 2022
  tags:
    - guide

- local: deep-rl-pg
  title: "Policy Gradient with PyTorch"
  author: ThomasSimonini
  thumbnail: /blog/assets/85_policy_gradient/thumbnail.gif
  date: June 30, 2022
  tags:
  - rl

- local: sentiment-analysis-twitter
  title: "Getting Started with Sentiment Analysis on Twitter"
  author: FedericoPascual
  thumbnail: /blog/assets/85_sentiment_analysis_twitter/thumbnail.png
  date: July 7, 2022
  tags:
    - sentiment-analysis
    - nlp
    - guide

- local: bloom
  title: "Introducing The World's Largest Open Multilingual Language Model: BLOOM"
  author: BigScience
  thumbnail: /blog/assets/86_bloom/thumbnail.png
  date: July 12, 2022
  tags:
    - open-source-collab
    - community
    - research

- local: playlist-generator
  title: "Building a Playlist Generator with Sentence Transformers"
  author: NimaBoscarino
  thumbnail: /blog/assets/87_playlist_generator/thumbnail.png
  date: July 13, 2022
  tags:
    - nlp
    - guide

- local: bloom-megatron-deepspeed
  title: "The Technology Behind BLOOM Training"
  author: stas
  thumbnail: /blog/assets/86_bloom_megatron_deepspeed/thumbnail.png
  date: July 14, 2022
  tags:
    - nlp
    - llm

- local: mnist-adversarial
  title: "How to train your model dynamically using adversarial data"
  author: chrisjay
  thumbnail: /blog/assets/88_mnist_adversarial/mnist-adversarial.png
  date:  July 16, 2022
  tags:
  - mnist
  - adversarial
  - guide

- local: deep-rl-a2c
  title: "Advantage Actor Critic (A2C)"
  author: ThomasSimonini
  thumbnail: /blog/assets/89_deep_rl_a2c/thumbnail.gif
  date: July 22, 2022
  tags:
  - rl

- local: tf-serving-vision
  title: "Deploying TensorFlow Vision Models in Hugging Face with TF Serving"
  author: sayakpaul
  thumbnail: /blog/assets/90_tf_serving_vision/thumbnail.png
  date: July 25, 2022
  tags:
    - guide
    - cv

- local: tf-xla-generate
  title: "Faster Text Generation with TensorFlow and XLA"
  author: joaogante
  thumbnail: /blog/assets/91_tf_xla_generate/thumbnail.png
  date: July 27, 2022
  tags:
    - nlp
    - guide

- local: datasets-docs-update
  title: "Introducing new audio and vision documentation in 🤗 Datasets"
  author: stevhliu
  thumbnail: /blog/assets/87_datasets-docs-update/thumbnail.gif
  date: July 28, 2022
  tags:
    - audio
    - cv
    - community
    - announcement

- local: us-national-ai-research-resource
  title: "AI Policy @🤗: Comments on U.S. National AI Research Resource Interim Report"
  author: irenesolaiman
  thumbnail: /blog/assets/92_us_national_ai_research_resource/nairr_thumbnail.png
  date: August 1, 2022
  tags:
    - community

- local: nystromformer
  title: "Nyströmformer, Approximating self-attention in linear time and memory via the Nyström method"
  author: novice03
  thumbnail: /blog/assets/86_nystromformer/thumbnail.png
  date: August 2, 2022
  tags:
    - research
    - nlp

- local: introducing-private-hub
  title: "Introducing the Private Hub: A New Way to Build With Machine Learning"
  author: FedericoPascual
  thumbnail: /blog/assets/92_introducing_private_hub/thumbnail.png
  date: August 3, 2022
  tags:
    - announcement
    - private hub

- local: deep-rl-ppo
  title: "Proximal Policy Optimization (PPO)"
  author: ThomasSimonini
  thumbnail: /blog/assets/93_deep_rl_ppo/thumbnail.png
  date: August 5, 2022
  tags:
  - rl


- local: how-to-train-sentence-transformers
  title: "Train and Fine-Tune Sentence Transformers Models"
  author: espejelomar
  thumbnail: /blog/assets/95_training_st_models/thumbnail.png
  date: August 10, 2022
  tags:
  - guide
  - nlp


- local: deploy-tfserving-kubernetes
  title: "Deploying 🤗 ViT on Kubernetes with TF Serving"
  author: chansung
  thumbnail: /blog/assets/94_tf_serving_kubernetes/thumb.png
  date: August 11, 2022
  tags:
    - guide
    - cv

- local: tensorflow-philosophy
  title: "Hugging Face's TensorFlow Philosophy"
  author: rocketknight1
  thumbnail: /blog/assets/96_tensorflow_philosophy/thumbnail.png
  date: August 12, 2022
  tags:
    - nlp
    - cv
    - guide

- local: skops
  title: Introducing Skops
  author: merve
  thumbnail: /blog/assets/94_skops/introducing_skops.png
  date: August 12, 2022
  tags:
    - open-source-collab
    - scikit-learn
    - announcement
    - guide

- local: hf-bitsandbytes-integration
  title: "A Gentle Introduction to 8-bit Matrix Multiplication for transformers at scale using transformers, accelerate and bitsandbytes"
  author: ybelkada
  thumbnail: /blog/assets/96_hf_bitsandbytes_integration/Thumbnail_blue.png
  date: August 17, 2022
  tags:
    - nlp
    - llm
    - quantization

- local: vision-transformers
  title: "Deep Dive: Vision Transformers On Hugging Face Optimum Graphcore"
  author: juliensimon
  thumbnail: /blog/assets/97_vision_transformers/thumbnail.jpg
  date: August 18, 2022
  tags:
    - vision
    - graphcore

- local: deploy-vertex-ai
  title: "Deploying 🤗 ViT on Vertex AI"
  author: sayakpaul
  thumbnail: /blog/assets/97_vertex_ai/image1.png
  date: August 19, 2022
  tags:
    - guide
    - cv

- local: pretraining-bert
  title: "Pre-Train BERT with Hugging Face Transformers and Habana Gaudi"
  author: philschmid
  thumbnail: /blog/assets/99_pretraining_bert/thumbnail.png
  date: August 22, 2022
  tags:
    - nlp
    - partnerships
    - guide

- local: stable_diffusion
  title: "Stable Diffusion with 🧨 Diffusers"
  author: valhalla
  thumbnail: /blog/assets/98_stable_diffusion/thumbnail.png
  date: August 22, 2022
  tags:
  - guide
  - diffusion
  - nlp
  - text to image
  - clip
  - stable-diffusion
  - dalle

- local: spaces_3dmoljs
  title: "Visualize proteins on Hugging Face Spaces"
  author: duerrsimon
  thumbnail: /blog/assets/98_spaces_3dmoljs/thumbnail.png
  date: August 24, 2022
  tags:
    - research

- local: open_rail
  title: "OpenRAIL: Towards open and responsible AI licensing frameworks"
  author: CarlosMFerr
  thumbnail: /blog/assets/100_open_rail/100_open-rail.png
  date: August 31, 2022
  tags:
    - community

- local: train-decision-transformers
  title: "Train your first Decision Transformer"
  author: edbeeching
  thumbnail: /blog/assets/101_train-decision-transformers/thumbnail.gif
  date: September 08, 2022
  tags:
    - rl

- local: diffusers-2nd-month
  title: "What's new in Diffusers? 🎨"
  author: osanseviero
  thumbnail: /blog/assets/102_diffusers_2nd_month/inpainting.png
  date: September 12, 2022
  tags:
  - guide
  - diffusion
  - text_to_image
  - stable-diffusion

- local: megatron-training
  title: "How to train a Language Model with Megatron-LM"
  author: loubnabnl
  thumbnail: /blog/assets/100_megatron_training/thumbnail.png
  date: September 7, 2022
  tags:
    - guide
    - nlp

- local: bloom-inference-pytorch-scripts
  title: "Incredibly Fast BLOOM Inference with DeepSpeed and Accelerate"
  author: stas
  thumbnail: /blog/assets/bloom-inference-pytorch-scripts/thumbnail.png
  date: Sep 16, 2022
  tags:
    - nlp
    - llm
    - bloom
    - inference

- local: ethics-soc-1
  title: "Ethics and Society Newsletter #1"
  author: meg
  thumbnail: /blog/assets/103_ethics-soc-1/thumbnail.png
  date: Sep 22, 2022
  tags:
    - ethics

- local: setfit
  title: "SetFit: Efficient Few-Shot Learning Without Prompts"
  author: Unso
  thumbnail: /blog/assets/103_setfit/intel_hf_logo.png
  date: September 26, 2022
  tags:
    - research
    - nlp

- local: accelerate-large-models
  title: "How 🤗 Accelerate runs very large models thanks to PyTorch"
  author: sgugger
  thumbnail: /blog/assets/104_accelerate-large-models/thumbnail.png
  date: September 27, 2022
  tags:
    - guide
    - research
    - open-source-collab

- local: autotrain-image-classification
  title: "Image Classification with AutoTrain"
  author: NimaBoscarino
  thumbnail: /blog/assets/105_autotrain-image-classification/thumbnail.png
  date: Sep 28, 2022
  tags:
    - autotrain
    - cv
    - guide

- local: zero-shot-eval-on-the-hub
  title: "Very Large Language Models and How to Evaluate Them"
  author: mathemakitten
  thumbnail: /blog/assets/106_zero_shot_eval_on_the_hub/thumbnail.png
  date: Oct 3, 2022
  tags:
    - autotrain
    - research
    - nlp

- local: japanese-stable-diffusion
  title: "Japanese Stable Diffusion"
  author: mkshing
  thumbnail: /blog/assets/106_japanese_stable_diffusion/jsd_thumbnail.png
  date: Oct 5, 2022
  tags:
    - diffusion
    - nlp
    - text-to-image
    - clip
    - stable-diffusion

- local: introducing-doi
  title: "Introducing DOI: the Digital Object Identifier to Datasets and Models"
  author: sylvestre
  thumbnail: /blog/assets/107_launching_doi/thumbnail.jpeg
  date: Oct 7, 2022
  tags:
    - community

- local: bloom-inference-optimization
  title: "Optimization story: Bloom inference"
  author: Narsil
  thumbnail: /blog/assets/bloom-inference-pytorch-scripts/thumbnail.png
  date: Oct 12, 2022
  tags:
    - open-source-collab
    - community
    - research

- local: stable_diffusion_jax
  title: "Stable Diffusion in JAX/Flax 🚀"
  author: pcuenca
  thumbnail: /blog/assets/108_stable_diffusion_jax/thumbnail.png
  date: Oct 13, 2022
  tags:
    - guide
    - diffusion
    - nlp
    - text-to-image
    - clip
    - stable-diffusion
    - dalle

- local: inference-endpoints
  title: "Getting started with Hugging Face Inference Endpoints"
  author: julsimon
  thumbnail: /blog/assets/109_inference_endpoints/endpoints05.png
  date: Oct 14, 2022
  tags:
    - guide
    - cloud
    - inference

- local: mteb
  title: "MTEB: Massive Text Embedding Benchmark"
  author: Muennighoff
  thumbnail: /blog/assets/110_mteb/thumbnail.png
  date: Oct 19, 2022
  tags:
    - nlp
    - research
    - llm
- local: pytorch-ddp-accelerate-transformers
  title: "From PyTorch DDP to 🤗 Accelerate to 🤗 Trainer, mastery of distributed training with ease"
  author: muellerzr
  thumbnail: /blog/assets/111_pytorch_ddp_accelerate_transformers/thumbnail.png
  date: October 21, 2022
  tags:
    - guide
    - research
    - open-source-collab

- local: evaluating-llm-bias
  title: "Evaluating Language Model Bias with 🤗 Evaluate"
  author: sasha
  thumbnail: /blog/assets/112_evaluating-llm-bias/thumbnail.png
  date: Oct 24, 2022
  tags:
    - ethics
    - research
    - nlp

- local: openvino
  title: "Accelerate your models with 🤗 Optimum Intel and OpenVINO"
  author: echarlaix
  thumbnail: /blog/assets/113_openvino/thumbnail.png
  date: November 2, 2022
  tags:
    - hardware
    - intel
    - guide

- local: fine-tune-whisper
  title: "Fine-Tune Whisper with 🤗 Transformers"
  author: sanchit-gandhi
  thumbnail: /blog/assets/111_fine_tune_whisper/thumbnail.jpg
  date: Nov 3, 2022
  tags:
    - guide
    - audio

- local: dreambooth
  title: "Training Stable Diffusion with Dreambooth using 🧨 Diffusers"
  author: valhalla
  thumbnail: /blog/assets/sd_dreambooth_training/thumbnail.jpg
  date: November 7, 2022
  tags:
    - diffusers
    - stable-diffusion
    - dreambooth
    - fine-tuning
    - guide

- local: pricing-update
  title: "Introducing our new pricing"
  author: sbrandeis
  thumbnail: /blog/assets/114_pricing-update/thumbnail.png
  date: November 8, 2022
  tags:
    - announcement

- local: introducing-csearch
  title: "Generating Human-level Text with Contrastive Search in Transformers 🤗"
  author: yxuansu
  thumbnail: /blog/assets/115_introducing_contrastive_search/thumbnail.png
  date: Nov 8, 2022
  tags:
    - nlp
    - text generation
    - research

- local: sentiment-analysis-fhe
  title: "Sentiment Classification with Fully Homomorphic Encryption using Concrete ML"
  author: jfrery-zama
  thumbnail: /blog/assets/sentiment-analysis-fhe/thumbnail.png
  date: November 17, 2022
  tags:
    - guide
    - privacy
    - research
    - FHE

- local: arxiv
  title: "Hugging Face Machine Learning Demos on arXiv"
  author: abidlabs
  thumbnail: /blog/assets/arxiv/thumbnail.png
  date: Nov 17, 2022
  tags:
    - research
    - community

- local: ml-director-insights-4
  title: "Director of Machine Learning Insights [Part 4]"
  author: Violette
  thumbnail: /blog/assets/78_ml_director_insights/part4.png
  date: November 23, 2022
  tags:
    - community
    - research

- local: inference-update
  title: "An Overview of Inference Solutions on Hugging Face"
  author: julsimon
  thumbnail: /blog/assets/116_inference_update/widget.png
  date: Nov 21, 2022
  tags:
    - guide
    - inference

- local: document-ai
  title: "Accelerating Document AI"
  author: rajistics
  thumbnail: /blog/assets/112_document-ai/thumbnail.png
  date: Nov 21, 2022
  tags:
    - guide
    - expert-acceleration-program

- local: diffusion-models-event
  title: "Diffusion Models Live Event"
  author: lewtun
  thumbnail: /blog/assets/diffusion-models-event/thumbnail.png
  date: Nov 25, 2022
  tags:
  - diffusion
  - nlp
  - text to image
  - clip
  - stable-diffusion
  - dalle

- local: interns-2023
  title: "We are hiring interns!"
  author: douwekiela
  thumbnail: /blog/assets/interns-2023/thumbnail.png
  date: November 29, 2022
  tags:
    - community
    - announcement

- local: vq-diffusion
  title: "VQ Diffusion with 🧨 Diffusers"
  author: williamberman
  thumbnail: /blog/assets/117_vq_diffusion/thumbnail.png
  date: November 30, 2022
  tags:
    - diffusers
    - diffusion
    - text-to-image

- local: time-series-transformers
  title: "Probabilistic Time Series Forecasting with 🤗 Transformers"
  author: nielsr
  thumbnail: /blog/assets/118_time-series-transformers/thumbnail.png
  date: December 1, 2022
  tags:
    - research
    - time-series

- local: diffusers-coreml
  title: "Using Stable Diffusion with Core ML on Apple Silicon"
  author: pcuenca
  thumbnail: /blog/assets/diffusers_coreml/thumbnail.png
  date: December 1, 2022
  tags:
    - coreml
    - diffusers
    - stable-diffusion
    - diffusion

- local: deep-learning-with-proteins
  title: "Deep Learning with Proteins"
  author: rocketknight1
  thumbnail: /blog/assets/119_deep_learning_with_proteins/folding_example.png
  date: December 2, 2022
  tags:
    - guide
    - fine-tuning

- local: elixir-bumblebee
  title: "From GPT2 to Stable Diffusion: Hugging Face arrives to the Elixir community"
  author: josevalim
  thumbnail: /blog/assets/120_elixir-bumblebee/thumbnail.png
  date: December 9, 2022
  tags:
    - elixir
    - transformers
    - stable-diffusion
    - nlp
    - open-source-collab

- local: rlhf
  title: "Illustrating Reinforcement Learning from Human Feedback (RLHF)"
  author: natolambert
  thumbnail: /blog/assets/120_rlhf/thumbnail.png
  date: December 9, 2022
  tags:
    - rlhf
    - rl
    - guide

- local: habana-gaudi-2-benchmark
  title: "Faster Training and Inference: Habana Gaudi®2 vs Nvidia A100 80GB"
  author: regisss
  thumbnail: /blog/assets/habana-gaudi-2-benchmark/thumbnail.png
  date: December 14, 2022
  tags:
    - partnerships
    - habana

- local: audio-datasets
  title: "A Complete Guide to Audio Datasets"
  author: sanchit-gandhi
  thumbnail: /blog/assets/116_audio_datasets/thumbnail.jpg
  date: Dec 15, 2022
  tags:
    - guide
    - audio

- local: ethics-soc-2
  title: "Ethics and Society Newsletter #2: Let's talk about bias!"
  author: yjernite
  thumbnail: /blog/assets/122_ethics_soc_2/thumbnail-solstice.png
  date: Dec 15, 2022
  tags:
    - ethics

- local: model-cards
  title: "Model Cards: Introducing HF Model documentation tools"
  author: Ezi
  thumbnail: /blog/assets/121_model-cards/thumbnail.png
  date: December 20, 2022
  tags:
    - community
    - research
    - ethics
    - guide

- local: clipseg-zero-shot
  title: "Zero-shot image segmentation with CLIPSeg"
  author: segments-tobias
  thumbnail: /blog/assets/123_clipseg-zero-shot/thumb.png
  date: December 21, 2022
  tags:
    - guide
    - partnerships
    - cv
    - clip

- local: intel-sapphire-rapids
  title: "Accelerating PyTorch Transformers with Intel Sapphire Rapids, part 1"
  author: juliensimon
  thumbnail: /blog/assets/124_intel_sapphire_rapids/02.png
  date: January 2, 2023
  tags:
    - guide
    - intel
    - hardware
    - partnerships

- local: ml-for-games-1
  title: "AI for Game Development: Creating a Farming Game in 5 Days. Part 1"
  author: dylanebert
  thumbnail: /blog/assets/124_ml-for-games/thumbnail.png
  date: January 2, 2023
  tags:
    - community
    - stable-diffusion
    - guide
    - game-dev

- local: intro-graphml
  title: "Introduction to Graph Machine Learning"
  author: clefourrier
  thumbnail: /blog/assets/125_intro-to-graphml/thumbnail.png
  date: January 3, 2023
  tags:
    - community
    - guide
    - graphs

- local: ml-for-games-2
  title: "AI for Game Development: Creating a Farming Game in 5 Days. Part 2"
  author: dylanebert
  thumbnail: /blog/assets/124_ml-for-games/thumbnail2.png
  date: January 9, 2023
  tags:
    - community
    - guide
    - game-dev

- local: image-similarity
  title: "Image Similarity with Hugging Face Datasets and Transformers"
  author: sayakpaul
  thumbnail: /blog/assets/image_similarity/thumbnail.png
  date: Jan 16, 2023
  tags:
    - guide
    - cv

- local: paddlepaddle
  title: "Welcome PaddlePaddle to the Hugging Face Hub"
  author: paddlepaddle
  guest: true
  thumbnail: /blog/assets/126_paddlepaddle/thumbnail.jpg
  date: January 17, 2023
  tags:
    - open-source-collab
    - nlp

- local: mask2former
  title: "Universal Image Segmentation with Mask2Former and OneFormer"
  author: nielsr
  thumbnail: /blog/assets/127_mask2former/thumbnail.png
  date: Jan 19, 2023
  tags:
    - cv
    - guide

- local: ml-for-games-3
  title: "3D Asset Generation: AI for Game Development #3"
  author: dylanebert
  thumbnail: /blog/assets/124_ml-for-games/thumbnail3.png
  date: January 20, 2023
  tags:
    - community
    - guide
    - game-dev

- local: red-teaming
  title: "Red-Teaming Large Language Models"
  author: nazneen
  thumbnail: /blog/assets/red-teaming/thumbnail.png
  date: February 22, 2023
  tags:
    - llms
    - rlhf
    - red-teaming
    - chatgpt
    - safety
    - alignment

- local: optimum-onnxruntime-training
  title: "Optimum+ONNX Runtime - Easier, Faster training for your Hugging Face models"
  author: Jingya
  thumbnail: /blog/assets/optimum_onnxruntime-training/thumbnail.png
  date: January 24, 2023
  tags:
    - guide
    - community
    - onnxruntime

- local: dialog-agents
  title: "What Makes a Dialog Agent Useful?"
  author: nazneen
  thumbnail: /blog/assets/dialog-agents/thumbnail.png
  date: January 24, 2023
  tags:
    - rlhf
    - ChatGPT
    - cot
    - ift
    - sft

- local: lora
  title: "Using LoRA for Efficient Stable Diffusion Fine-Tuning"
  author: pcuenq
  thumbnail: /blog/assets/lora/thumbnail.png
  date: January 26, 2023
  tags:
    - diffusers
    - stable-diffusion
    - dreambooth
    - fine-tuning
    - guide

- local: ml-for-games-4
  title: "2D Asset Generation: AI for Game Development #4"
  author: dylanebert
  thumbnail: /blog/assets/124_ml-for-games/thumbnail4.png
  date: January 26, 2023
  tags:
    - community
    - guide
    - game-dev

- local: cv_state
  title: "The State of Computer Vision at Hugging Face 🤗"
  author: sayakpaul
  thumbnail: /blog/assets/cv_state/thumbnail.png
  date: January 30, 2023
  tags:
    - community
    - guide
    - cv

- local: vision_language_pretraining
  title: "A Dive into Pretraining Strategies for Vision-Language Models"
  author: adirik
  thumbnail: /blog/assets/128_vision_language_pretraining/thumbnail.png
  date: February 03, 2023
  tags:
    - cv
    - guide
    - multimodal

- local: intel-sapphire-rapids-inference
  title: "Accelerating PyTorch Transformers with Intel Sapphire Rapids, part 2"
  author: juliensimon
  thumbnail: /blog/assets/129_intel_sapphire_rapids_inference/01.png
  date: February 6, 2023
  tags:
    - guide
    - intel
    - hardware
    - partnerships

- local: aivsai
  title: "Introducing ⚔️ AI vs. AI ⚔️ a deep reinforcement learning multi-agents competition system"
  author: CarlCochet
  thumbnail: /blog/assets/128_aivsai/thumbnail.png
  date: February 07, 2023
  tags:
    - rl

- local: ml-for-games-5
  title: "Generating Stories: AI for Game Development #5"
  author: dylanebert
  thumbnail: /blog/assets/124_ml-for-games/thumbnail5.png
  date: February 07, 2023
  tags:
    - community
    - guide
    - game-dev

- local: speecht5
  title: "Speech Synthesis, Recognition, and More With SpeechT5"
  author: Matthijs
  thumbnail: /blog/assets/speecht5/thumbnail.png
  date: February 8, 2023
  tags:
    - guide
    - audio

- local: peft
  title: "🤗 PEFT: Parameter-Efficient Fine-Tuning of Billion-Scale Models on Low-Resource Hardware"
  author: smangrul
  thumbnail: /blog/assets/130_peft/thumbnail.png
  date: February 10, 2023
  tags:
    - guide
    - nlp
    - cv
    - multimodal
    - fine-tuning
    - community
    - dreambooth

- local: blip-2
  title: "Zero-shot image-to-text generation with BLIP-2"
  author: MariaK
  thumbnail: /blog/assets/blip-2/thumbnail.png
  date: February 15, 2023
  tags:
    - guide
    - nlp
    - cv
    - multimodal

- local: aws-partnership
  title: "Hugging Face and AWS partner to make AI more accessible"
  author: jeffboudier
  thumbnail: /blog/assets/131_aws-partnership/aws-partnership-thumbnail.png
  date: February 21, 2023
  tags:
    - partnerships
    - aws
    - nlp
    - cv

- local: fast-mac-diffusers
  title: "Swift Diffusers: Fast Stable Diffusion for Mac"
  author: pcuenq
  thumbnail: /blog/assets/fast-mac-diffusers/thumbnail.png
  date: February 24, 2023
  tags:
    - coreml
    - diffusers
    - stable-diffusion
    - diffusion

- local: red-teaming
  title: "Red-Teaming Large Language Models"
  author: nazneen
  thumbnail: /blog/assets/red-teaming/thumbnail.png
  date: February 24, 2023
  tags:
    - llms
    - rlhf
    - red-teaming
    - chatgpt
    - safety
    - alignment

    
- local: classification-use-cases
  title: "Leveraging Hugging Face for complex text classification use cases"
  author: VioletteLepercq
  thumbnail: /blog/assets/78_ml_director_insights/blogthumbnail.png
  date: March 1, 2023
  tags:
    - nlp
    
- local: ethics-diffusers
  title: "Ethical guidelines for developing the Diffusers library"
  author: giadap
  thumbnail: /blog/assets/ethics-diffusers/thumbnail.png
  date: March 2, 2023
  tags:
    - ethics
    - diffusers

- local: controlnet
  title: "ControlNet in Diffusers 🧨"
  author: sayakpaul
  thumbnail: /blog/assets/controlnet/thumbnail.png
  date: March 3, 2023
  tags:
    - diffusers

- local: using-ml-for-disasters
  title: "Using Machine Learning to Aid Survivors and Race through Time"
  author: merve
  thumbnail: /blog/assets/using-ml-for-disasters/thumbnail.png
  date: March 3, 2023
  tags:
    - nlp
    - transformers
    - object-detection
    
- local: vit-align
  title: "New ViT and ALIGN Models From Kakao Brain"
  author: adirik
  thumbnail: /blog/assets/132_vit_align/thumbnail.png
  date: March 6, 2023
  tags:
    - cv
    - guide
    - partnerships
    - multimodal

- local: trl-peft
  title: "Fine-tuning 20B LLMs with RLHF on a 24GB consumer GPU"
  author: edbeeching
  thumbnail: /blog/assets/133_trl_peft/thumbnail.png
  date: March 9, 2023
  tags:
    - rl
    - nlp

- local: informer
  title: "Multivariate Probabilistic Time Series Forecasting with Informer"
  author: elisim
  thumbnail: /blog/assets/134_informer/thumbnail.png
  date: March 10, 2023
  tags:
    - guide
    - research
    - time-series
<<<<<<< HEAD

- local: fl-with-flower
  title: "Federated Learning using Hugging Face and Flower"
  author: charlesbvll
  guest: true
  thumbnail: /blog/assets/fl-with-flower/thumbnail.png
  date: March 24, 2023
  tags:
    - nlp
    - transformers
    - guide
    - flower
    - federated-learning
    - fl
    - open-source-collab
=======
    
- local: notebooks-hub
  title: "Jupyter X Hugging Face"
  author: davanstrien
  thumbnail: /blog/assets/135_notebooks-hub/before_afternotebook renderıng.png
  date: March 23, 2023
  tags:
    - partnerships
    - announcement
>>>>>>> 6dee0948
<|MERGE_RESOLUTION|>--- conflicted
+++ resolved
@@ -1924,7 +1924,15 @@
     - guide
     - research
     - time-series
-<<<<<<< HEAD
+    
+- local: notebooks-hub
+  title: "Jupyter X Hugging Face"
+  author: davanstrien
+  thumbnail: /blog/assets/135_notebooks-hub/before_afternotebook renderıng.png
+  date: March 23, 2023
+  tags:
+    - partnerships
+    - announcement
 
 - local: fl-with-flower
   title: "Federated Learning using Hugging Face and Flower"
@@ -1939,15 +1947,4 @@
     - flower
     - federated-learning
     - fl
-    - open-source-collab
-=======
-    
-- local: notebooks-hub
-  title: "Jupyter X Hugging Face"
-  author: davanstrien
-  thumbnail: /blog/assets/135_notebooks-hub/before_afternotebook renderıng.png
-  date: March 23, 2023
-  tags:
-    - partnerships
-    - announcement
->>>>>>> 6dee0948
+    - open-source-collab