# "thumbnail" attribute can be GIFs while in the blogpost itself it's better if it's a simple bitmap (because it will be used as a social thumbnail)
# make sure to optimize your "thumbnail" img with tinypng.com
- local: how-to-train
  title: How to train a new language model from scratch using Transformers and Tokenizers
  thumbnail: /blog/assets/01_how-to-train/how-to-train_blogpost.png
  author: julien-c
  date: February 14, 2020
  tags:
    - guide
    - nlp

- local: how-to-generate
  title: "How to generate text: using different decoding methods for language generation with Transformers"
  author: patrickvonplaten
  thumbnail: /blog/assets/02_how-to-generate/thumbnail.png
  date: March, 2020
  tags:
    - guide
    - nlp

- external: https://huggingface.co/zero-shot
  title: "Zero Shot Topic Classification"
  author: joeddav
  date: May 29, 2020
  tags:
    - research
    - nlp

- external: https://huggingface.co/calculator
  title: "How Big Should My Language Model Be?"
  author: teven
  date: June 8, 2020
  tags:
    - research
    - nlp

- external: https://yjernite.github.io/lfqa.html
  title: "Long Form Question Answering with ELI5"
  author: yjernite
  date: June 17, 2020
  tags:
    - guide
    - nlp

- local: reformer
  title: "The Reformer - Pushing the limits of language modeling"
  author: patrickvonplaten
  thumbnail: /blog/assets/03_reformer/thumbnail.png
  date: July 3, 2020
  tags:
    - research
    - nlp

- local: pytorch_block_sparse
  title: Block Sparse Matrices for Smaller and Faster Language Models
  author: madlag
  thumbnail: /blog/assets/04_pytorch_block_sparse/thumbnail.png
  date: Sep 10, 2020
  tags:
    - research
    - nlp

- external: https://huggingface.co/rag
  title: "Retrieval Augmented Generation (RAG)"
  author: yjernite
  date: September 28, 2020
  tags:
    - guide
    - nlp

- local: encoder-decoder
  title: "Transformer-based Encoder-Decoder Models"
  author: patrickvonplaten
  thumbnail: /blog/assets/05_encoder_decoder/thumbnail.png
  date: October 10, 2020
  tags:
    - research
    - nlp

- local: ray-tune
  title: "Hyperparameter Search with Transformers and Ray Tune"
  thumbnail: /blog/assets/06_ray_tune/ray-hf.jpg
  author: ray-project
  guest: true
  date: November 2, 2020
  tags:
    - open-source-collab
    - nlp

- local: porting-fsmt
  title: "Porting fairseq wmt19 translation system to transformers"
  thumbnail: /blog/assets/07_porting_fsmt/thumbnail.png
  author: stas
  date: November 3, 2020
  tags:
    - open-source-collab
    - nlp

- local: warm-starting-encoder-decoder
  title: "Leveraging Pre-trained Language Model Checkpoints for Encoder-Decoder Models"
  author: patrickvonplaten
  thumbnail: /blog/assets/08_warm_starting_encoder_decoder/thumbnail.png
  date: November 09, 2020
  tags:
    - guide
    - nlp

- local: accelerated-inference
  title: How we sped up transformer inference 100x for 🤗 API customers
  author: Narsil
  thumbnail: /blog/assets/09_accelerated_inference/thumbnail.png
  date: January 18, 2021
  tags:
    - analysis
    - nlp

- local: zero-deepspeed-fairscale
  title: "Fit More and Train Faster With ZeRO via DeepSpeed and FairScale"
  author: stas
  thumbnail: /blog/assets/11_zero_deepspeed_fairscale/zero-partitioning.png
  date: January 19, 2021
  tags:
    - guide

- local: tf-serving
  title: "Faster TensorFlow models in Hugging Face Transformers"
  author: jplu
  thumbnail: /blog/assets/10_tf-serving/thumbnail.png
  date: January 26, 2021
  tags:
    - guide
    - nlp

- local: pytorch-xla
  title: "Hugging Face on PyTorch / XLA TPUs"
  thumbnail: /blog/assets/13_pytorch_xla/pytorch_xla_thumbnail.png
  author: jysohn23
  guest: true
  date: February 9, 2021
  tags:
    - open-source-collab

- local: ray-rag
  title: "Retrieval Augmented Generation with Huggingface Transformers and Ray"
  thumbnail: /blog/assets/12_ray_rag/ray_arch_updated.png
  author: amogkam
  guest: true
  date: February 10, 2021
  tags:
    - open-source-collab
    - nlp

- local: simple-considerations
  title: "Simple considerations for simple people building fancy neural networks"
  author: VictorSanh
  thumbnail: /blog/assets/13_simple-considerations/henry-co-3coKbdfnAFg-unsplash.jpg
  date: February 25, 2021
  tags:
    - guide

- local: long-range-transformers
  title: "Hugging Face Reads, Feb. 2021 - Long-range Transformers"
  author: VictorSanh
  thumbnail: /blog/assets/14_long_range_transformers/EfficientTransformerTaxonomy.png
  date: March 09, 2021
  tags:
    - research
    - nlp

- local: fine-tune-wav2vec2-english
  title: "Fine-Tune Wav2Vec2 for English ASR with 🤗 Transformers"
  author: patrickvonplaten
  thumbnail: /blog/assets/15_fine_tune_wav2vec2/wav2vec2.png
  date: March 12, 2021
  tags:
    - guide
    - audio

- local: how-to-deploy-a-pipeline-to-google-clouds
  title: "My Journey to a serverless transformers pipeline on Google Cloud"
  author: Maxence
  guest: true
  date: March 18, 2021
  tags:
    - guide

- local: the-partnership-amazon-sagemaker-and-hugging-face
  title: "The Partnership: Amazon SageMaker and Hugging Face"
  author: philschmid
  thumbnail: /blog/assets/17_the_partnership_amazon_sagemaker_and_hugging_face/thumbnail.png
  date: March 23, 2021
  tags:
    - partnerships
    - aws

- local: big-bird
  title: "Understanding BigBird's Block Sparse Attention"
  thumbnail: /blog/assets/18_big_bird/block-sparse-attn.gif
  author: vasudevgupta
  guest: true
  date: March 31, 2021
  tags:
    - community
    - research
    - nlp

- external: https://huggingface.co/blog/how_many_data_points
  title: "How many data points is a prompt worth?"
  author: teven
  date: April 5, 2021
  tags:
    - research
    - nlp

- local: sagemaker-distributed-training-seq2seq
  title: "Distributed Training: Train BART/T5 for Summarization using 🤗 Transformers and Amazon SageMaker"
  author: philschmid
  thumbnail: /blog/assets/19_sagemaker_distributed_training_seq2seq/thumbnail.png
  date: April 8, 2021
  tags:
    - guide
    - partnerships
    - aws
    - nlp

- local: accelerate-library
  title: Introducing 🤗 Accelerate
  thumbnail: /blog/assets/20_accelerate_library/accelerate_diff.png
  author: sgugger
  date: April 16, 2021
  tags:
    - guide

- local: bert-cpu-scaling-part-1
  title: "Scaling-up BERT Inference on CPU (Part 1)"
  thumbnail: /blog/assets/21_bert_cpu_scaling_part_1/imgs/numa_set.png
  author: mfuntowicz
  date: April 20, 2021
  tags:
    - guide
    - nlp
    - partnerships
    - intel

- local: gradio
  title: "Using & Mixing Hugging Face Models with Gradio 2.0"
  author: abidlabs
  thumbnail: /blog/assets/22_gradio/gradio.png
  guest: true
  date: May 25, 2021
  tags:
    - open-source-collab
    - guide

- local: few-shot-learning-gpt-neo-and-inference-api
  title: "Few-shot learning in practice: GPT-NEO and the 🤗 Accelerated Inference API"
  author: philschmid
  thumbnail: /blog/assets/22_few_shot_learning_gpt_neo_and_inference_api/few-shot-prompt.png
  date: June 3, 2021
  tags:
    - guide
    - nlp

- local: sentence-transformers-in-the-hub
  title: "Sentence Transformers in the 🤗 Hub"
  author: nreimers
  date: June 28, 2021
  tags:
    - open-source-collab
    - nlp

- local: deploy-hugging-face-models-easily-with-amazon-sagemaker
  title: "Deploy Hugging Face models easily with Amazon SageMaker"
  author: philschmid
  date: July 8, 2021
  tags:
    - guide
    - partnerships
    - aws

- local: spacy
  title: "Welcome spaCy to the 🤗 Hub"
  author: osanseviero
  thumbnail: /blog/assets/23_spacy/thumbnail.png
  date: July 13, 2021
  tags:
    - open-source-collab
    - nlp

- local: collaborative-training
  title: "Deep Learning over the Internet: Training Language Models Collaboratively"
  author: mryab
  guest: true
  thumbnail: /blog/assets/24_sahajBERT/thumbnail.png
  date: July 15, 2021
  tags:
    - research

- local: hardware-partners-program
  title: "Introducing Optimum: The Optimization Toolkit for Transformers at Scale"
  author: mfuntowicz
  thumbnail: /blog/assets/25_hardware_partners_program/carbon_inc_quantizer.png
  date: September 14, 2021
  tags:
    - guide

- local: graphcore
  title: "Hugging Face and Graphcore partner for IPU-optimized Transformers"
  author: sallydoherty
  guest: true
  thumbnail: /blog/assets/26_graphcore-ipu/thumbnail.png
  date: September 14, 2021
  tags:
    - graphcore
    - partnerships

- local: summer-at-huggingface
  title: "Summer at Hugging Face ☀️"
  author: huggingface
  thumbnail: /blog/assets/27_summer_at_huggingface/thumbnail.png
  date: September 24, 2021
  tags:
    - community

- local: gradio-spaces
  title: "Showcase Your Projects in Spaces using Gradio"
  author: merve
  thumbnail: /blog/assets/28_gradio-spaces/thumbnail.png
  date: October 5, 2021
  tags:
    - guide

- local: streamlit-spaces
  title: "Hosting your Models and Datasets on Hugging Face Spaces using Streamlit"
  author: merve
  thumbnail: /blog/assets/29_streamlit-spaces/thumbnail.png
  date: October 5, 2021
  tags:
    - guide

- local: fine-tune-clip-rsicd
  title: "Fine tuning CLIP with Remote Sensing (Satellite) images and captions"
  author: arampacha
  guest: true
  thumbnail: /blog/assets/30_clip_rsicd/clip-rsicd-header-image.png
  date: October 13, 2021
  tags:
    - community
    - cv
    - nlp

- local: the-age-of-ml-as-code
  title: "The Age of Machine Learning As Code Has Arrived"
  author: juliensimon
  thumbnail: /blog/assets/31_age_of_ml_as_code/01_entreprise_ml.png
  date: October 20, 2021
  tags:
    - analysis

- local: 1b-sentence-embeddings
  title: "Train a Sentence Embedding Model with 1B Training Pairs"
  author: asi
  guest: true
  thumbnail: /blog/assets/32_1b_sentence_embeddings/model.png
  date: October 25, 2021
  tags:
    - community
    - nlp

- local: large-language-models
  title: "Large Language Models: A New Moore's Law?"
  author: juliensimon
  thumbnail: /blog/assets/33_large_language_models/01_model_size.jpg
  date: October 26, 2021
  tags:
    - analysis
    - nlp

- local: course-launch-event
  title: "Course Launch Community Event"
  author: sgugger
  thumbnail: /blog/assets/34_course_launch/speakers_day1.png
  date: October 26, 2021
  tags:
    - community
    - nlp

- local: bert-cpu-scaling-part-2
  title: "Scaling up BERT-like model Inference on modern CPU - Part 2"
  author: mfuntowicz
  thumbnail: /blog/assets/35_bert_cpu_scaling_part_2/openmp.png
  date: November 4, 2021
  tags:
    - partnerships
    - intel
    - guide
    - nlp

- local: fine-tune-xlsr-wav2vec2
  title: "Fine-tuning XLS-R for Multi-Lingual ASR with 🤗 Transformers"
  author: patrickvonplaten
  thumbnail: /blog/assets/16_fine_tune_xlsr_wav2vec2/xlsr_wav2vec2.png
  date: November 15, 2021
  tags:
    - guide
    - audio

- local: accelerating-pytorch
  title: "Accelerating PyTorch distributed fine-tuning with Intel technologies"
  author: juliensimon
  thumbnail: /blog/assets/36_accelerating_pytorch/03_two_nodes.png
  date: November 19, 2021
  tags:
    - guide

- local: data-measurements-tool
  title: "Introducing the Data Measurements Tool: an Interactive Tool for Looking at Datasets"
  author: sasha
  thumbnail: /blog/assets/37_data-measurements-tool/basics_scroll.gif
  date: November 29, 2021
  tags:
    - research

- local: graphcore-getting-started
  title: "Getting Started with Hugging Face Transformers for IPUs with Optimum"
  author: internetoftim
  guest: true
  thumbnail: /blog/assets/38_getting_started_graphcore/graphcore_1.png
  date: November 30, 2021
  tags:
    - partnerships
    - graphcore
    - guide

- local: snowball-fight
  title: "Introducing Snowball Fight ☃️, our First ML-Agents Environment"
  author: ThomasSimonini
  thumbnail: /blog/assets/39_introducing_snowball_fight/snowballfight.gif
  date: December 2, 2021
  tags:
    - research
    - rl

- local: codeparrot
  title: "Training CodeParrot 🦜 from Scratch"
  author: lvwerra
  thumbnail: /blog/assets/40_codeparrot/thumbnail.png
  date: December 8, 2021
  tags:
    - guide
    - research
    - nlp

- local: perceiver
  title: "Perceiver IO: a scalable, fully-attentional model that works on any modality"
  author: nielsr
  thumbnail: /blog/assets/41_perceiver/thumbnail.png
  date: December 15, 2021
  tags:
    - research
    - guide
    - nlp
    - audio
    - cv

- local: gradio-joins-hf
  title: "Gradio joins Hugging Face!"
  author: abidlabs
  thumbnail: /blog/assets/42_gradio_joins_hf/thumbnail.png
  date: December 21, 2021
  tags:
    - community
    - open-source-collab

- local: autonlp-prodigy
  title: "Active Learning with AutoNLP and Prodigy"
  author: abhishek
  thumbnail: /blog/assets/43_autonlp_prodigy/thumbnail.png
  date: December 23, 2021
  tags:
    - research
    - partnerships
    - nlp

- local: gptj-sagemaker
  title: "Deploy GPT-J 6B for inference using  Hugging Face Transformers and Amazon SageMaker"
  author: philschmid
  thumbnail: /blog/assets/45_gptj_sagemaker/thumbnail.png
  date: January 11, 2022
  tags:
    - partnerships
    - aws
    - guide
    - nlp

- local: wav2vec2-with-ngram
  title: "Boost Wav2Vec2 with n-gram LM in 🤗 Transformers"
  author: patrickvonplaten
  thumbnail: /blog/assets/44_boost_wav2vec2_ngram/wav2vec2_ngram.png
  date: January 12, 2022
  tags:
    - research
    - guide
    - audio

- local: infinity-cpu-performance
  title: "Case Study: Millisecond Latency using Hugging Face Infinity and modern CPUs"
  author: philschmid
  thumbnail: /blog/assets/46_infinity_cpu_performance/thumbnail.png
  date: January 13, 2022
  tags:
    - analysis

- local: sb3
  title: "Welcome Stable-baselines3 to the Hugging Face Hub 🤗"
  author: ThomasSimonini
  thumbnail: /blog/assets/47_sb3/thumbnail.png
  date: January 21, 2022
  tags:
    - open-source-collab
    - rl

- local: searching-the-hub
  title: "Supercharged Searching on the Hugging Face Hub"
  author: muellerzr
  thumbnail: /blog/assets/48_hubsearch/thumbnail.png
  date: January 25, 2022
  tags:
    - guide

- local: asr-chunking
  title: "Making automatic speech recognition work on large files with Wav2Vec2 in 🤗 Transformers"
  author: Narsil
  thumbnail: /blog/assets/49_asr_chunking/thumbnail.png
  date: February 1, 2022
  tags:
    - guide
    - research
    - audio

- local: sentiment-analysis-python
  title: "Getting Started with Sentiment Analysis using Python"
  author: FedericoPascual
  thumbnail: /blog/assets/50_sentiment_python/thumbnail.png
  date: February 2, 2022
  tags:
    - sentiment-analysis
    - nlp
    - guide

- local: fine-tune-vit
  title: "Fine-Tune ViT for Image Classification with 🤗 Transformers"
  author: nateraw
  thumbnail: /blog/assets/51_fine_tune_vit/vit-thumbnail.jpg
  date: February 11, 2022
  tags:
    - guide
    - cv

- local: bert-101
  title: "BERT 101 🤗 State Of The Art NLP Model Explained"
  author: britneymuller
  thumbnail: /blog/assets/52_bert_101/thumbnail.jpg
  date: March 2, 2022
  tags:
    - guide
    - nlp

- local: constrained-beam-search
  title: "Guiding Text Generation with Constrained Beam Search in 🤗 Transformers"
  author: cwkeam
  guest: true
  thumbnail: /blog/assets/53_constrained_beam_search/thumbnail.png
  date: March 11, 2022
  tags:
    - guide
    - nlp

- local: image-search-datasets
  title: "Image search with 🤗 datasets"
  author: davanstrien
  thumbnail: /blog/assets/54_image_search_datasets/spaces_image_search.jpg
  date: March 16, 2022
  tags:
    - cv

- local: bert-inferentia-sagemaker
  title: "Accelerate BERT inference with Hugging Face Transformers and AWS inferentia"
  author: philschmid
  thumbnail: /blog/assets/55_bert_inferentia_sagemaker/thumbnail.png
  date: March 16, 2022
  tags:
    - partnerships
    - aws
    - guide
    - nlp

- local: fine-tune-segformer
  title: "Fine-Tune a Semantic Segmentation Model with a Custom Dataset"
  author: segments-tobias
  thumbnail: /blog/assets/56_fine_tune_segformer/thumb.png
  date: March 17, 2022
  tags:
    - guide
    - partnerships
    - cv

- local: ai-residency
  title: "Announcing the 🤗 AI Research Residency Program"
  author: douwekiela
  thumbnail: /blog/assets/57_ai_residency/residency-thumbnail.jpg
  date: March 22, 2022
  tags:
    - community
    - research

- local: meg-mitchell-interview
  title: "Machine Learning Experts - Meg Mitchell Interview"
  author: britneymuller
  thumbnail: /blog/assets/57_meg_mitchell_interview/thumbnail.png
  date: March 23, 2022
  tags:
    - expert-acceleration-program
    - ml-experts

- local: decision-transformers
  title: "Introducing Decision Transformers on Hugging Face 🤗"
  author: edbeeching
  thumbnail: /blog/assets/58_decision-transformers/thumbnail.jpg
  date: March 28, 2022
  tags:
    - open-source-collab
    - guide
    - rl

- local: transformers-design-philosophy
  title: "Don't repeat yourself - 🤗 Transformers Design Philosophy"
  author: patrickvonplaten
  thumbnail: /blog/assets/59_transformers_philosophy/transformers.png
  date: April 5, 2022
  tags:
    - community

- local: habana
  title: "Habana Labs and Hugging Face Partner to Accelerate Transformer Model Training"
  author: susanlansing
  thumbnail: /blog/assets/60_habana/habana.png
  date: April 12, 2022
  tags:
    - partnerships

- local: lewis-tunstall-interview
  title: "Machine Learning Experts - Lewis Tunstall Interview"
  author: britneymuller
  thumbnail: /blog/assets/60_lewis_tunstall_interview/thumbnail.png
  date: April 13, 2022
  tags:
    - expert-acceleration-program
    - ml-experts

- local: carbon-emissions-on-the-hub
  title: "CO2 Emissions and the 🤗 Hub: Leading the Charge"
  author: sasha
  thumbnail: /blog/assets/60_carbon_emissions_on_the_hub/thumbnail.jpg
  date: April 22, 2022
  tags:
    - community
    - guide

- local: supercharge-customer-service-with-machine-learning
  title: "Supercharged Customer Service with Machine Learning"
  author: patrickvonplaten
  thumbnail: /blog/assets/61_supercharged_customer_service_with_nlp/thumbnail.png
  date: April 25, 2022
  tags:
    - guide
    - nlp

- local: education
  title: "Introducing Hugging Face for Education"
  author: Violette
  thumbnail: /blog/assets/61_education/thumbnail.png
  date: April 25, 2022
  tags:
    - community

- local: getting-started-habana
  title: "Getting Started with Transformers on Habana Gaudi"
  author: juliensimon
  thumbnail: /blog/assets/61_getting_started_habana/thumbnail.png
  date: April 26, 2022
  tags:
    - partnerships
    - guide

- local: ml-director-insights
  title: "Director of Machine Learning Insights [Series]"
  author: britneymuller
  thumbnail: /blog/assets/61_ml_director_insights/thumbnail.png
  date: April 27, 2022
  tags:
    - community
    - research

- local: opinion-classification-with-kili
  title: "Opinion Classification with Kili and HuggingFace AutoTrain"
  author: alperiox
  guest: true
  thumbnail: /blog/assets/59_opinion-classification-with-kili/thumbnail.png
  date: April 28, 2022
  tags:
    - guide

- local: pytorch-fsdp
  title: "Accelerate Large Model Training using PyTorch Fully Sharded Data Parallel"
  author: smangrul
  thumbnail: /blog/assets/62_pytorch_fsdp/fsdp-thumbnail.png
  date: May 2, 2022
  tags:
    - guide

- local: deep-rl-intro
  title: "An Introduction to Deep Reinforcement Learning"
  author: ThomasSimonini
  thumbnail: /blog/assets/63_deep_rl_intro/thumbnail.png
  date: May 4, 2022
  tags:
    - rl

- local: fastai
  title: "Welcome fastai to the Hugging Face Hub"
  author: espejelomar
  thumbnail: /blog/assets/64_fastai/fastai_hf_blog.png
  date: May 6, 2022
  tags:
    - guide
    - open-source-collab
    - community

- local: series-c
  title: "We Raised $100 Million for Open & Collaborative Machine Learning 🚀"
  author: The Hugging Face Team
  thumbnail: /blog/assets/65_series_c/thumbnail.jpg
  date: May 9, 2022
  tags:
    - news

- local: optimum-inference
  title: "Accelerated Inference with Optimum and Transformers Pipelines"
  author: philschmid
  thumbnail: /blog/assets/66_optimum_inference/thumbnail.png
  date: May 10, 2022
  tags:
    - guide
    - community

- local: ambassadors
  title: "Student Ambassador Program's call for applications is open!"
  author: Violette
  thumbnail: /blog/assets/67_ambassadors/thumbnail.png
  date: May 13, 2022
  tags:
    - community

- local: ml-director-insights-2
  title: "Director of Machine Learning Insights [Part 2: SaaS Edition]"
  author: britneymuller
  thumbnail: /blog/assets/67_ml_director_insights/thumbnail.png
  date: May 13, 2022
  tags:
    - community
    - research

- local: gradio-blocks
  title: "Gradio 3.0 is Out!"
  author: abidlabs
  thumbnail: /blog/assets/68_gradio_blocks/block-party.png
  date: May 16, 2022
  tags:
    - community
    - open-source-collab

- local: fellowship
  title: "Announcing the Hugging Face Fellowship Program"
  author: espejelomar
  thumbnail: /blog/assets/62_fellowship/fellowship-thumbnail.png
  date: May 17, 2022
  tags:
    - community

- local: sasha-luccioni-interview
  title: "Machine Learning Experts - Sasha Luccioni Interview"
  author: britneymuller
  thumbnail: /blog/assets/69_sasha_luccioni_interview/thumbnail.png
  date: May 17, 2022
  tags:
    - expert-acceleration-program
    - ml-experts

- local: deep-rl-q-part1
  title: "An Introduction to Q-Learning Part 1"
  author: ThomasSimonini
  thumbnail: /blog/assets/70_deep_rl_q_part1/thumbnail.gif
  date: May 18, 2022
  tags:
    - rl

- local: ethical-charter-multimodal
  title: "Putting ethical principles at the core of research lifecycle"
  author: SaulLu
  thumbnail: /blog/assets/71_ethical-charter/thumbnail.jpg
  date: May 19, 2022
  tags:
    - research
    - nlp
    - audio
    - cv

- local: sempre-health-eap-case-study
  title: "How Sempre Health is leveraging the Expert Acceleration Program to accelerate their ML roadmap"
  author: federicopascual
  thumbnail: /blog/assets/70_sempre_health/thumbnail.jpg
  date: May 19, 2022
  tags:
    - expert-acceleration-program
    - case-study

- local: deep-rl-q-part2
  title: "An Introduction to Q-Learning Part 2"
  author: ThomasSimonini
  thumbnail: /blog/assets/73_deep_rl_q_part2/thumbnail.gif
  date: May 20, 2022
  tags:
    - rl

- local: tapex
  title: "Efficient Table Pre-training without Real Data: An Introduction to TAPEX"
  author: SivilTaram
  thumbnail: /blog/assets/74_tapex/thumbnail.png
  guest: true
  date: May 23, 2022
  tags:
    - research
    - nlp
    - community

- local: hugging-face-endpoints-on-azure
  title: "Hugging Face Collaborates with Microsoft to Launch Hugging Face Endpoints on Azure"
  author: juliensimon
  thumbnail: /blog/assets/75_hugging_face_endpoints_on_azure/01.png
  date: May 24, 2022
  tags:
    - launch
    - cloud
    - azure

- local: community-update
  title: "Introducing Pull Requests and Discussions 🥳"
  author: victor
  thumbnail: /blog/assets/76_community_update/thumbnail.png
  date: May 25, 2022
  tags:
    - launch

- local: graphcore-update
  title: "Graphcore and Hugging Face Launch New Lineup of IPU-Ready Transformers"
  author: sallydoherty
  thumbnail: /blog/assets/77_graphcore-update/graphcore_update.png
  date: May 26, 2022
  tags:
    - graphcore
    - partnerships

- local: deep-rl-dqn
  title: "Deep Q-Learning with Atari"
  author: ThomasSimonini
  thumbnail: /blog/assets/78_deep_rl_dqn/thumbnail.gif
  date: June 7, 2022
  tags:
  - rl

- local: annotated-diffusion
  title: "The Annotated Diffusion Model"
  author: nielsr
  thumbnail: /blog/assets/78_annotated-diffusion/thumbnail.png
  date: June 7, 2022
  tags:
  - guide
  - diffusion
  - stable-diffusion

- external: https://huggingface.co/spaces/loubnabnl/code-generation-models
  title: "Code generation with Hugging Face"
  author: loubnabnl
  thumbnail: /blog/assets/79_code_generation_space/code_generation.png
  date: June 8, 2022
  tags:
    - guide
    - research
    - nlp

- external: https://huggingface.co/spaces/sentence-transformers/Sentence_Transformers_for_semantic_search
  title: "Using Sentence Transformers for semantic search"
  author: espejelomar
  thumbnail: /blog/assets/79_st_semantic_search/thumbnail.png
  date: June 10, 2022
  tags:
  - nlp
  - guide

- local: ml-director-insights-3
  title: "Director of Machine Learning Insights [Part 3: Finance Edition]"
  author: britneymuller
  thumbnail: /blog/assets/78_ml_director_insights/thumbnail.png
  date: June 14, 2022
  tags:
    - community
    - research

- local: intel
  title: "Intel and Hugging Face Partner to Democratize Machine Learning Hardware Acceleration"
  author: juliensimon
  thumbnail: /blog/assets/80_intel/01.png
  date: June 15, 2022
  tags:
    - hardware
    - intel
    - guide

- local: convert-transformers-to-onnx
  title: "Convert Transformers to ONNX with Hugging Face Optimum"
  author: philschmid
  thumbnail: /blog/assets/81_convert_transformers_to_onnx/thumbnail.png
  date: June 22, 2022
  tags:
    - guide
    - community
    - hardware

- local: getting-started-with-embeddings
  title: "Getting Started With Embeddings"
  author: espejelomar
  thumbnail: /blog/assets/80_getting_started_with_embeddings/thumbnail.png
  date: June 23, 2022
  tags:
  - guide
  - nlp

- local: eval-on-the-hub
  title: "Announcing Evaluation on the Hub"
  author: douwekiela
  thumbnail: /blog/assets/82_eval_on_the_hub/thumbnail.png
  date: June 28, 2022
  tags:
  - community
  - launch
  - guide

- local: accelerate-deepspeed
  title: "Accelerate Large Model Training using DeepSpeed"
  author: smangrul
  thumbnail: /blog/assets/83_accelerate_deepspeed/deepspeed-thumbnail.png
  date: June 28, 2022
  tags:
  - guide

- local: your-first-ml-project
  title: "Liftoff! How to get started with your first ML project 🚀"
  author: nimaboscarino
  thumbnail: /blog/assets/84_first_ml_project/thumbnail.png
  date: June 29, 2022
  tags:
    - guide

- local: deep-rl-pg
  title: "Policy Gradient with PyTorch"
  author: ThomasSimonini
  thumbnail: /blog/assets/85_policy_gradient/thumbnail.gif
  date: June 30, 2022
  tags:
  - rl

- local: sentiment-analysis-twitter
  title: "Getting Started with Sentiment Analysis on Twitter"
  author: FedericoPascual
  thumbnail: /blog/assets/85_sentiment_analysis_twitter/thumbnail.png
  date: July 7, 2022
  tags:
    - sentiment-analysis
    - nlp
    - guide

- local: bloom
  title: "Introducing The World's Largest Open Multilingual Language Model: BLOOM"
  author: BigScience
  thumbnail: /blog/assets/86_bloom/thumbnail.png
  date: July 12, 2022
  tags:
    - open-source-collab
    - community
    - research

- local: playlist-generator
  title: "Building a Playlist Generator with Sentence Transformers"
  author: NimaBoscarino
  thumbnail: /blog/assets/87_playlist_generator/thumbnail.png
  date: July 13, 2022
  tags:
    - nlp
    - guide

- local: bloom-megatron-deepspeed
  title: "The Technology Behind BLOOM Training"
  author: stas
  thumbnail: /blog/assets/86_bloom_megatron_deepspeed/thumbnail.png
  date: July 14, 2022
  tags:
    - nlp
    - llm

- local: mnist-adversarial
  title: "How to train your model dynamically using adversarial data"
  author: chrisjay
  thumbnail: /blog/assets/88_mnist_adversarial/mnist-adversarial.png
  date:  July 16, 2022
  tags:
  - mnist
  - adversarial
  - guide

- local: deep-rl-a2c
  title: "Advantage Actor Critic (A2C)"
  author: ThomasSimonini
  thumbnail: /blog/assets/89_deep_rl_a2c/thumbnail.gif
  date: July 22, 2022
  tags:
  - rl

- local: tf-serving-vision
  title: "Deploying TensorFlow Vision Models in Hugging Face with TF Serving"
  author: sayakpaul
  thumbnail: /blog/assets/90_tf_serving_vision/thumbnail.png
  date: July 25, 2022
  tags:
    - guide
    - cv

- local: tf-xla-generate
  title: "Faster Text Generation with TensorFlow and XLA"
  author: joaogante
  thumbnail: /blog/assets/91_tf_xla_generate/thumbnail.png
  date: July 27, 2022
  tags:
    - nlp
    - guide

- local: datasets-docs-update
  title: "Introducing new audio and vision documentation in 🤗 Datasets"
  author: stevhliu
  thumbnail: /blog/assets/87_datasets-docs-update/thumbnail.gif
  date: July 28, 2022
  tags:
    - audio
    - cv
    - community
    - announcement

- local: us-national-ai-research-resource
  title: "AI Policy @🤗: Comments on U.S. National AI Research Resource Interim Report"
  author: irenesolaiman
  thumbnail: /blog/assets/92_us_national_ai_research_resource/nairr_thumbnail.png
  date: August 1, 2022
  tags:
    - community

- local: nystromformer
  title: "Nyströmformer, Approximating self-attention in linear time and memory via the Nyström method"
  author: novice03
  thumbnail: /blog/assets/86_nystromformer/thumbnail.png
  date: August 2, 2022
  tags:
    - research
    - nlp

- local: introducing-private-hub
  title: "Introducing the Private Hub: A New Way to Build With Machine Learning"
  author: FedericoPascual
  thumbnail: /blog/assets/92_introducing_private_hub/thumbnail.png
  date: August 3, 2022
  tags:
    - announcement
    - private hub

- local: deep-rl-ppo
  title: "Proximal Policy Optimization (PPO)"
  author: ThomasSimonini
  thumbnail: /blog/assets/93_deep_rl_ppo/thumbnail.png
  date: August 5, 2022
  tags:
  - rl


- local: how-to-train-sentence-transformers
  title: "Train and Fine-Tune Sentence Transformers Models"
  author: espejelomar
  thumbnail: /blog/assets/95_training_st_models/thumbnail.png
  date: August 10, 2022
  tags:
  - guide
  - nlp


- local: deploy-tfserving-kubernetes
  title: "Deploying 🤗 ViT on Kubernetes with TF Serving"
  author: chansung
  thumbnail: /blog/assets/94_tf_serving_kubernetes/thumb.png
  date: August 11, 2022
  tags:
    - guide
    - cv

- local: tensorflow-philosophy
  title: "Hugging Face's TensorFlow Philosophy"
  author: rocketknight1
  thumbnail: /blog/assets/96_tensorflow_philosophy/thumbnail.png
  date: August 12, 2022
  tags:
    - nlp
    - cv
    - guide

- local: skops
  title: Introducing Skops
  author: merve
  thumbnail: /blog/assets/94_skops/introducing_skops.png
  date: August 12, 2022
  tags:
    - open-source-collab
    - scikit-learn
    - announcement
    - guide

- local: hf-bitsandbytes-integration
  title: "A Gentle Introduction to 8-bit Matrix Multiplication for transformers at scale using transformers, accelerate and bitsandbytes"
  author: ybelkada
  thumbnail: /blog/assets/96_hf_bitsandbytes_integration/Thumbnail_blue.png
  date: August 17, 2022
  tags:
    - nlp
    - llm
    - quantization

- local: vision-transformers
  title: "Deep Dive: Vision Transformers On Hugging Face Optimum Graphcore"
  author: juliensimon
  thumbnail: /blog/assets/97_vision_transformers/thumbnail.jpg
  date: August 18, 2022
  tags:
    - vision
    - graphcore

- local: deploy-vertex-ai
  title: "Deploying 🤗 ViT on Vertex AI"
  author: sayakpaul
  thumbnail: /blog/assets/97_vertex_ai/image1.png
  date: August 19, 2022
  tags:
    - guide
    - cv

- local: pretraining-bert
  title: "Pre-Train BERT with Hugging Face Transformers and Habana Gaudi"
  author: philschmid
  thumbnail: /blog/assets/99_pretraining_bert/thumbnail.png
  date: August 22, 2022
  tags:
    - nlp
    - partnerships
    - guide

- local: stable_diffusion
  title: "Stable Diffusion with 🧨 Diffusers"
  author: valhalla
  thumbnail: /blog/assets/98_stable_diffusion/thumbnail.png
  date: August 22, 2022
  tags:
  - guide
  - diffusion
  - nlp
  - text to image
  - clip
  - stable-diffusion
  - dalle

- local: spaces_3dmoljs
  title: "Visualize proteins on Hugging Face Spaces"
  author: duerrsimon
  thumbnail: /blog/assets/98_spaces_3dmoljs/thumbnail.png
  date: August 24, 2022
  tags:
    - research

- local: open_rail
  title: "OpenRAIL: Towards open and responsible AI licensing frameworks"
  author: CarlosMFerr
  thumbnail: /blog/assets/100_open_rail/100_open-rail.png
  date: August 31, 2022
  tags:
    - community

- local: train-decision-transformers
  title: "Train your first Decision Transformer"
  author: edbeeching
  thumbnail: /blog/assets/101_train-decision-transformers/thumbnail.gif
  date: September 08, 2022
  tags:
    - rl

- local: diffusers-2nd-month
  title: "What's new in Diffusers? 🎨"
  author: osanseviero
  thumbnail: /blog/assets/102_diffusers_2nd_month/inpainting.png
  date: September 12, 2022
  tags:
  - guide
  - diffusion
  - text_to_image
  - stable-diffusion

- local: megatron-training
  title: "How to train a Language Model with Megatron-LM"
  author: loubnabnl
  thumbnail: /blog/assets/100_megatron_training/thumbnail.png
  date: September 7, 2022
  tags:
    - guide
    - nlp

- local: bloom-inference-pytorch-scripts
  title: "Incredibly Fast BLOOM Inference with DeepSpeed and Accelerate"
  author: stas
  thumbnail: /blog/assets/bloom-inference-pytorch-scripts/thumbnail.png
  date: Sep 16, 2022
  tags:
    - nlp
    - llm
    - bloom
    - inference

- local: ethics-soc-1
  title: "Ethics and Society Newsletter #1"
  author: meg
  thumbnail: /blog/assets/103_ethics-soc-1/thumbnail.png
  date: Sep 22, 2022
  tags:
    - ethics

- local: setfit
  title: "SetFit: Efficient Few-Shot Learning Without Prompts"
  author: Unso
  thumbnail: /blog/assets/103_setfit/intel_hf_logo.png
  date: September 26, 2022
  tags:
    - research
    - nlp

- local: accelerate-large-models
  title: "How 🤗 Accelerate runs very large models thanks to PyTorch"
  author: sgugger
  thumbnail: /blog/assets/104_accelerate-large-models/thumbnail.png
  date: September 27, 2022
  tags:
    - guide
    - research
    - open-source-collab

- local: autotrain-image-classification
  title: "Image Classification with AutoTrain"
  author: NimaBoscarino
  thumbnail: /blog/assets/105_autotrain-image-classification/thumbnail.png
  date: Sep 28, 2022
  tags:
    - autotrain
    - cv
    - guide

- local: zero-shot-eval-on-the-hub
  title: "Very Large Language Models and How to Evaluate Them"
  author: mathemakitten
  thumbnail: /blog/assets/106_zero_shot_eval_on_the_hub/thumbnail.png
  date: Oct 3, 2022
  tags:
    - autotrain
    - research
    - nlp

- local: japanese-stable-diffusion
  title: "Japanese Stable Diffusion"
  author: mkshing
  thumbnail: /blog/assets/106_japanese_stable_diffusion/jsd_thumbnail.png
  date: Oct 5, 2022
  tags:
    - diffusion
    - nlp
    - text-to-image
    - clip
    - stable-diffusion

- local: introducing-doi
  title: "Introducing DOI: the Digital Object Identifier to Datasets and Models"
  author: sylvestre
  thumbnail: /blog/assets/107_launching_doi/thumbnail.jpeg
  date: Oct 7, 2022
  tags:
    - community

- local: bloom-inference-optimization
  title: "Optimization story: Bloom inference"
  author: Narsil
  thumbnail: /blog/assets/bloom-inference-pytorch-scripts/thumbnail.png
  date: Oct 12, 2022
  tags:
    - open-source-collab
    - community
    - research

- local: stable_diffusion_jax
  title: "Stable Diffusion in JAX/Flax 🚀"
  author: pcuenca
  thumbnail: /blog/assets/108_stable_diffusion_jax/thumbnail.png
  date: Oct 13, 2022
  tags:
    - guide
    - diffusion
    - nlp
    - text-to-image
    - clip
    - stable-diffusion
    - dalle

- local: inference-endpoints
  title: "Getting started with Hugging Face Inference Endpoints"
  author: julsimon
  thumbnail: /blog/assets/109_inference_endpoints/endpoints05.png
  date: Oct 14, 2022
  tags:
    - guide
    - cloud
    - inference

- local: mteb
  title: "MTEB: Massive Text Embedding Benchmark"
  author: Muennighoff
  thumbnail: /blog/assets/110_mteb/thumbnail.png
  date: Oct 19, 2022
  tags:
    - nlp
    - research
    - llm
- local: pytorch-ddp-accelerate-transformers
  title: "From PyTorch DDP to 🤗 Accelerate to 🤗 Trainer, mastery of distributed training with ease"
  author: muellerzr
  thumbnail: /blog/assets/111_pytorch_ddp_accelerate_transformers/thumbnail.png
  date: October 21, 2022
  tags:
    - guide
    - research
    - open-source-collab

- local: evaluating-llm-bias
  title: "Evaluating Language Model Bias with 🤗 Evaluate"
  author: sasha
  thumbnail: /blog/assets/112_evaluating-llm-bias/thumbnail.png
  date: Oct 24, 2022
  tags:
    - ethics
    - research
    - nlp

- local: openvino
  title: "Accelerate your models with 🤗 Optimum Intel and OpenVINO"
  author: echarlaix
  thumbnail: /blog/assets/113_openvino/thumbnail.png
  date: November 2, 2022
  tags:
    - hardware
    - intel
    - guide

- local: fine-tune-whisper
  title: "Fine-Tune Whisper with 🤗 Transformers"
  author: sanchit-gandhi
  thumbnail: /blog/assets/111_fine_tune_whisper/thumbnail.jpg
  date: Nov 3, 2022
  tags:
    - guide
    - audio

- local: dreambooth
  title: "Training Stable Diffusion with Dreambooth using 🧨 Diffusers"
  author: valhalla
  thumbnail: /blog/assets/sd_dreambooth_training/thumbnail.jpg
  date: November 7, 2022
  tags:
    - diffusers
    - stable-diffusion
    - dreambooth
    - fine-tuning
    - guide

- local: pricing-update
  title: "Introducing our new pricing"
  author: sbrandeis
  thumbnail: /blog/assets/114_pricing-update/thumbnail.png
  date: November 8, 2022
  tags:
    - announcement

- local: introducing-csearch
  title: "Generating Human-level Text with Contrastive Search in Transformers 🤗"
  author: yxuansu
  thumbnail: /blog/assets/115_introducing_contrastive_search/thumbnail.png
  date: Nov 8, 2022
  tags:
    - nlp
    - text generation
    - research

- local: sentiment-analysis-fhe
  title: "Sentiment Classification with Fully Homomorphic Encryption using Concrete ML"
  author: jfrery-zama
  thumbnail: /blog/assets/sentiment-analysis-fhe/thumbnail.png
  date: November 17, 2022
  tags:
    - guide
    - privacy
    - research
    - FHE

- local: arxiv
  title: "Hugging Face Machine Learning Demos on arXiv"
  author: abidlabs
  thumbnail: /blog/assets/arxiv/thumbnail.png
  date: Nov 17, 2022
  tags:
    - research
    - community

- local: ml-director-insights-4
  title: "Director of Machine Learning Insights [Part 4]"
  author: Violette
  thumbnail: /blog/assets/78_ml_director_insights/part4.png
  date: November 23, 2022
  tags:
    - community
    - research

- local: inference-update
  title: "An Overview of Inference Solutions on Hugging Face"
  author: julsimon
  thumbnail: /blog/assets/116_inference_update/widget.png
  date: Nov 21, 2022
  tags:
    - guide
    - inference

- local: document-ai
  title: "Accelerating Document AI"
  author: rajistics
  thumbnail: /blog/assets/112_document-ai/thumbnail.png
  date: Nov 21, 2022
  tags:
    - guide
    - expert-acceleration-program

- local: diffusion-models-event
  title: "Diffusion Models Live Event"
  author: lewtun
  thumbnail: /blog/assets/diffusion-models-event/thumbnail.png
  date: Nov 25, 2022
  tags:
  - diffusion
  - nlp
  - text to image
  - clip
  - stable-diffusion
  - dalle

- local: interns-2023
  title: "We are hiring interns!"
  author: douwekiela
  thumbnail: /blog/assets/interns-2023/thumbnail.png
  date: November 29, 2022
  tags:
    - community
    - announcement

- local: vq-diffusion
  title: "VQ Diffusion with 🧨 Diffusers"
  author: williamberman
  thumbnail: /blog/assets/117_vq_diffusion/thumbnail.png
  date: November 30, 2022
  tags:
    - diffusers
    - diffusion
    - text-to-image

- local: time-series-transformers
  title: "Probabilistic Time Series Forecasting with 🤗 Transformers"
  author: nielsr
  thumbnail: /blog/assets/118_time-series-transformers/thumbnail.png
  date: December 1, 2022
  tags:
    - research
    - time-series

- local: diffusers-coreml
  title: "Using Stable Diffusion with Core ML on Apple Silicon"
  author: pcuenca
  thumbnail: /blog/assets/diffusers_coreml/thumbnail.png
  date: December 1, 2022
  tags:
    - coreml
    - diffusers
    - stable-diffusion
    - diffusion

- local: deep-learning-with-proteins
  title: "Deep Learning with Proteins"
  author: rocketknight1
  thumbnail: /blog/assets/119_deep_learning_with_proteins/folding_example.png
  date: December 2, 2022
  tags:
    - guide
    - fine-tuning

- local: elixir-bumblebee
  title: "From GPT2 to Stable Diffusion: Hugging Face arrives to the Elixir community"
  author: josevalim
  thumbnail: /blog/assets/120_elixir-bumblebee/thumbnail.png
  date: December 9, 2022
  tags:
    - elixir
    - transformers
    - stable-diffusion
    - nlp
    - open-source-collab

- local: rlhf
  title: "Illustrating Reinforcement Learning from Human Feedback (RLHF)"
  author: natolambert
  thumbnail: /blog/assets/120_rlhf/thumbnail.png
  date: December 9, 2022
  tags:
    - rlhf
    - rl
    - guide

- local: habana-gaudi-2-benchmark
  title: "Faster Training and Inference: Habana Gaudi®2 vs Nvidia A100 80GB"
  author: regisss
  thumbnail: /blog/assets/habana-gaudi-2-benchmark/thumbnail.png
  date: December 14, 2022
  tags:
    - partnerships
    - habana

- local: audio-datasets
  title: "A Complete Guide to Audio Datasets"
  author: sanchit-gandhi
  thumbnail: /blog/assets/116_audio_datasets/thumbnail.jpg
  date: Dec 15, 2022
  tags:
    - guide
    - audio

- local: ethics-soc-2
  title: "Ethics and Society Newsletter #2: Let's talk about bias!"
  author: yjernite
  thumbnail: /blog/assets/122_ethics_soc_2/thumbnail-solstice.png
  date: Dec 15, 2022
  tags:
    - ethics

- local: model-cards
  title: "Model Cards: Introducing HF Model documentation tools"
  author: Ezi
  thumbnail: /blog/assets/121_model-cards/thumbnail.png
  date: December 20, 2022
  tags:
    - community
    - research
    - ethics
    - guide

- local: clipseg-zero-shot
  title: "Zero-shot image segmentation with CLIPSeg"
  author: segments-tobias
  thumbnail: /blog/assets/123_clipseg-zero-shot/thumb.png
  date: December 21, 2022
  tags:
    - guide
    - partnerships
    - cv
    - clip

- local: intel-sapphire-rapids
  title: "Accelerating PyTorch Transformers with Intel Sapphire Rapids, part 1"
  author: juliensimon
  thumbnail: /blog/assets/124_intel_sapphire_rapids/02.png
  date: January 2, 2023
  tags:
    - guide
    - intel
    - hardware
    - partnerships

- local: ml-for-games-1
  title: "AI for Game Development: Creating a Farming Game in 5 Days. Part 1"
  author: dylanebert
  thumbnail: /blog/assets/124_ml-for-games/thumbnail.png
  date: January 2, 2023
  tags:
    - community
    - stable-diffusion
    - guide
    - game-dev

- local: intro-graphml
  title: "Introduction to Graph Machine Learning"
  author: clefourrier
  thumbnail: /blog/assets/125_intro-to-graphml/thumbnail.png
  date: January 3, 2023
  tags:
    - community
    - guide
    - graphs

- local: ml-for-games-2
  title: "AI for Game Development: Creating a Farming Game in 5 Days. Part 2"
  author: dylanebert
  thumbnail: /blog/assets/124_ml-for-games/thumbnail2.png
  date: January 9, 2023
  tags:
    - community
    - guide
    - game-dev

- local: image-similarity
  title: "Image Similarity with Hugging Face Datasets and Transformers"
  author: sayakpaul
  thumbnail: /blog/assets/image_similarity/thumbnail.png
  date: Jan 16, 2023
  tags:
    - guide
    - cv

- local: paddlepaddle
  title: "Welcome PaddlePaddle to the Hugging Face Hub"
  author: paddlepaddle
  guest: true
  thumbnail: /blog/assets/126_paddlepaddle/thumbnail.jpg
  date: January 17, 2023
  tags:
    - open-source-collab
    - nlp

- local: mask2former
  title: "Universal Image Segmentation with Mask2Former and OneFormer"
  author: nielsr
  thumbnail: /blog/assets/127_mask2former/thumbnail.png
  date: Jan 19, 2023
  tags:
    - cv
    - guide

- local: ml-for-games-3
  title: "3D Asset Generation: AI for Game Development #3"
  author: dylanebert
  thumbnail: /blog/assets/124_ml-for-games/thumbnail3.png
  date: January 20, 2023
  tags:
    - community
    - guide
    - game-dev

- local: red-teaming
  title: "Red-Teaming Large Language Models"
  author: nazneen
  thumbnail: /blog/assets/red-teaming/thumbnail.png
  date: February 22, 2023
  tags:
    - llms
    - rlhf
    - red-teaming
    - chatgpt
    - safety
    - alignment

- local: optimum-onnxruntime-training
  title: "Optimum+ONNX Runtime - Easier, Faster training for your Hugging Face models"
  author: Jingya
  thumbnail: /blog/assets/optimum_onnxruntime-training/thumbnail.png
  date: January 24, 2023
  tags:
    - guide
    - community
    - onnxruntime

- local: dialog-agents
  title: "What Makes a Dialog Agent Useful?"
  author: nazneen
  thumbnail: /blog/assets/dialog-agents/thumbnail.png
  date: January 24, 2023
  tags:
    - rlhf
    - ChatGPT
    - cot
    - ift
    - sft

- local: lora
  title: "Using LoRA for Efficient Stable Diffusion Fine-Tuning"
  author: pcuenq
  thumbnail: /blog/assets/lora/thumbnail.png
  date: January 26, 2023
  tags:
    - diffusers
    - stable-diffusion
    - dreambooth
    - fine-tuning
    - guide

- local: ml-for-games-4
  title: "2D Asset Generation: AI for Game Development #4"
  author: dylanebert
  thumbnail: /blog/assets/124_ml-for-games/thumbnail4.png
  date: January 26, 2023
  tags:
    - community
    - guide
    - game-dev

- local: cv_state
  title: "The State of Computer Vision at Hugging Face 🤗"
  author: sayakpaul
  thumbnail: /blog/assets/cv_state/thumbnail.png
  date: January 30, 2023
  tags:
    - community
    - guide
    - cv

- local: vision_language_pretraining
  title: "A Dive into Pretraining Strategies for Vision-Language Models"
  author: adirik
  thumbnail: /blog/assets/128_vision_language_pretraining/thumbnail.png
  date: February 03, 2023
  tags:
    - cv
    - guide
    - multimodal

- local: intel-sapphire-rapids-inference
  title: "Accelerating PyTorch Transformers with Intel Sapphire Rapids, part 2"
  author: juliensimon
  thumbnail: /blog/assets/129_intel_sapphire_rapids_inference/01.png
  date: February 6, 2023
  tags:
    - guide
    - intel
    - hardware
    - partnerships

- local: aivsai
  title: "Introducing ⚔️ AI vs. AI ⚔️ a deep reinforcement learning multi-agents competition system"
  author: CarlCochet
  thumbnail: /blog/assets/128_aivsai/thumbnail.png
  date: February 07, 2023
  tags:
    - rl

- local: ml-for-games-5
  title: "Generating Stories: AI for Game Development #5"
  author: dylanebert
  thumbnail: /blog/assets/124_ml-for-games/thumbnail5.png
  date: February 07, 2023
  tags:
    - community
    - guide
    - game-dev

- local: speecht5
  title: "Speech Synthesis, Recognition, and More With SpeechT5"
  author: Matthijs
  thumbnail: /blog/assets/speecht5/thumbnail.png
  date: February 8, 2023
  tags:
    - guide
    - audio

- local: peft
  title: "🤗 PEFT: Parameter-Efficient Fine-Tuning of Billion-Scale Models on Low-Resource Hardware"
  author: smangrul
  thumbnail: /blog/assets/130_peft/thumbnail.png
  date: February 10, 2023
  tags:
    - guide
    - nlp
    - cv
    - multimodal
    - fine-tuning
    - community
    - dreambooth

- local: blip-2
  title: "Zero-shot image-to-text generation with BLIP-2"
  author: MariaK
  thumbnail: /blog/assets/blip-2/thumbnail.png
  date: February 15, 2023
  tags:
    - guide
    - nlp
    - cv
    - multimodal

- local: aws-partnership
  title: "Hugging Face and AWS partner to make AI more accessible"
  author: jeffboudier
  thumbnail: /blog/assets/131_aws-partnership/aws-partnership-thumbnail.png
  date: February 21, 2023
  tags:
    - partnerships
    - aws
    - nlp
    - cv

- local: fast-mac-diffusers
  title: "Swift Diffusers: Fast Stable Diffusion for Mac"
  author: pcuenq
  thumbnail: /blog/assets/fast-mac-diffusers/thumbnail.png
  date: February 24, 2023
  tags:
    - coreml
    - diffusers
    - stable-diffusion
    - diffusion

- local: red-teaming
  title: "Red-Teaming Large Language Models"
  author: nazneen
  thumbnail: /blog/assets/red-teaming/thumbnail.png
  date: February 24, 2023
  tags:
    - llms
    - rlhf
    - red-teaming
    - chatgpt
    - safety
    - alignment

    
- local: classification-use-cases
  title: "Leveraging Hugging Face for complex text classification use cases"
  author: VioletteLepercq
  thumbnail: /blog/assets/78_ml_director_insights/blogthumbnail.png
  date: March 1, 2023
  tags:
    - nlp
    
- local: ethics-diffusers
  title: "Ethical guidelines for developing the Diffusers library"
  author: giadap
  thumbnail: /blog/assets/ethics-diffusers/thumbnail.png
  date: March 2, 2023
  tags:
    - ethics
    - diffusers

- local: controlnet
  title: "ControlNet in Diffusers 🧨"
  author: sayakpaul
  thumbnail: /blog/assets/controlnet/thumbnail.png
  date: March 3, 2023
  tags:
    - diffusers

- local: using-ml-for-disasters
  title: "Using Machine Learning to Aid Survivors and Race through Time"
  author: merve
  thumbnail: /blog/assets/using-ml-for-disasters/thumbnail.png
  date: March 3, 2023
  tags:
    - nlp
    - transformers
    - object-detection
    
- local: vit-align
  title: "New ViT and ALIGN Models From Kakao Brain"
  author: adirik
  thumbnail: /blog/assets/132_vit_align/thumbnail.png
  date: March 6, 2023
  tags:
    - cv
    - guide
    - partnerships
    - multimodal

- local: trl-peft
  title: "Fine-tuning 20B LLMs with RLHF on a 24GB consumer GPU"
  author: edbeeching
  thumbnail: /blog/assets/133_trl_peft/thumbnail.png
  date: March 9, 2023
  tags:
    - rl
    - nlp

- local: informer
  title: "Multivariate Probabilistic Time Series Forecasting with Informer"
  author: elisim
  thumbnail: /blog/assets/134_informer/thumbnail.png
  date: March 10, 2023
  tags:
    - guide
    - research
    - time-series
    
- local: notebooks-hub
  title: "Jupyter X Hugging Face"
  author: davanstrien
  thumbnail: /blog/assets/135_notebooks-hub/before_after_notebook_rendering.png
  date: March 23, 2023
  tags:
    - partnerships
<<<<<<< HEAD
    - announcement

- local: fl-with-flower
  title: "Federated Learning using Hugging Face and Flower"
  author: charlesbvll
  guest: true
  thumbnail: /blog/assets/fl-with-flower/thumbnail.png
  date: March 24, 2023
  tags:
    - nlp
    - transformers
    - guide
    - flower
    - federated-learning
    - fl
    - open-source-collab
=======
    - announcement
>>>>>>> 02e45c8f
<|MERGE_RESOLUTION|>--- conflicted
+++ resolved
@@ -1932,7 +1932,6 @@
   date: March 23, 2023
   tags:
     - partnerships
-<<<<<<< HEAD
     - announcement
 
 - local: fl-with-flower
@@ -1940,7 +1939,7 @@
   author: charlesbvll
   guest: true
   thumbnail: /blog/assets/fl-with-flower/thumbnail.png
-  date: March 24, 2023
+  date: March 27, 2023
   tags:
     - nlp
     - transformers
@@ -1948,7 +1947,4 @@
     - flower
     - federated-learning
     - fl
-    - open-source-collab
-=======
-    - announcement
->>>>>>> 02e45c8f
+    - open-source-collab