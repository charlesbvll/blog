# "thumbnail" attribute can be GIFs while in the blogpost itself it's better if it's a simple bitmap (because it will be used as a social thumbnail)
# make sure to optimize your "thumbnail" img with tinypng.com
- local: how-to-train
  title: How to train a new language model from scratch using Transformers and Tokenizers
  thumbnail: /blog/assets/01_how-to-train/how-to-train_blogpost.png
  author: julien-c
  date: February 14, 2020
  tags:
    - guide
    - nlp

- local: how-to-generate
  title: "How to generate text: using different decoding methods for language generation with Transformers"
  author: patrickvonplaten
  thumbnail: /blog/assets/02_how-to-generate/thumbnail.png
  date: March, 2020
  tags:
    - guide
    - nlp

- external: https://huggingface.co/zero-shot
  title: "Zero Shot Topic Classification"
  author: joeddav
  date: May 29, 2020
  tags:
    - research
    - nlp

- external: https://huggingface.co/calculator
  title: "How Big Should My Language Model Be?"
  author: teven
  date: June 8, 2020
  tags:
    - research
    - nlp

- external: https://yjernite.github.io/lfqa.html
  title: "Long Form Question Answering with ELI5"
  author: yjernite
  date: June 17, 2020
  tags:
    - guide
    - nlp

- local: reformer
  title: "The Reformer - Pushing the limits of language modeling"
  author: patrickvonplaten
  thumbnail: /blog/assets/03_reformer/thumbnail.png
  date: July 3, 2020
  tags:
    - research
    - nlp

- local: pytorch_block_sparse
  title: Block Sparse Matrices for Smaller and Faster Language Models
  author: madlag
  thumbnail: /blog/assets/04_pytorch_block_sparse/thumbnail.png
  date: Sep 10, 2020
  tags:
    - research
    - nlp

- external: https://huggingface.co/rag
  title: "Retrieval Augmented Generation (RAG)"
  author: yjernite
  date: September 28, 2020
  tags:
    - guide
    - nlp

- local: encoder-decoder
  title: "Transformer-based Encoder-Decoder Models"
  author: patrickvonplaten
  thumbnail: /blog/assets/05_encoder_decoder/thumbnail.png
  date: October 10, 2020
  tags:
    - research
    - nlp

- local: ray-tune
  title: "Hyperparameter Search with Transformers and Ray Tune"
  thumbnail: /blog/assets/06_ray_tune/ray-hf.jpg
  author: ray-project
  guest: true
  date: November 2, 2020
  tags:
    - open-source-collab
    - nlp

- local: porting-fsmt
  title: "Porting fairseq wmt19 translation system to transformers"
  thumbnail: /blog/assets/07_porting_fsmt/thumbnail.png
  author: stas
  date: November 3, 2020
  tags:
    - open-source-collab
    - nlp

- local: warm-starting-encoder-decoder
  title: "Leveraging Pre-trained Language Model Checkpoints for Encoder-Decoder Models"
  author: patrickvonplaten
  thumbnail: /blog/assets/08_warm_starting_encoder_decoder/thumbnail.png
  date: November 09, 2020
  tags:
    - guide
    - nlp

- local: accelerated-inference
  title: How we sped up transformer inference 100x for 🤗 API customers
  author: Narsil
  thumbnail: /blog/assets/09_accelerated_inference/thumbnail.png
  date: January 18, 2021
  tags:
    - analysis
    - nlp

- local: zero-deepspeed-fairscale
  title: "Fit More and Train Faster With ZeRO via DeepSpeed and FairScale"
  author: stas
  thumbnail: /blog/assets/11_zero_deepspeed_fairscale/zero-partitioning.png
  date: January 19, 2021
  tags:
    - guide

- local: tf-serving
  title: "Faster TensorFlow models in Hugging Face Transformers"
  author: jplu
  thumbnail: /blog/assets/10_tf-serving/thumbnail.png
  date: January 26, 2021
  tags:
    - guide
    - nlp

- local: pytorch-xla
  title: "Hugging Face on PyTorch / XLA TPUs"
  thumbnail: /blog/assets/13_pytorch_xla/pytorch_xla_thumbnail.png
  author: jysohn23
  guest: true
  date: February 9, 2021
  tags:
    - open-source-collab

- local: ray-rag
  title: "Retrieval Augmented Generation with Huggingface Transformers and Ray"
  thumbnail: /blog/assets/12_ray_rag/ray_arch_updated.png
  author: amogkam
  guest: true
  date: February 10, 2021
  tags:
    - open-source-collab
    - nlp

- local: simple-considerations
  title: "Simple considerations for simple people building fancy neural networks"
  author: VictorSanh
  thumbnail: /blog/assets/13_simple-considerations/henry-co-3coKbdfnAFg-unsplash.jpg
  date: February 25, 2021
  tags:
    - guide

- local: long-range-transformers
  title: "Hugging Face Reads, Feb. 2021 - Long-range Transformers"
  author: VictorSanh
  thumbnail: /blog/assets/14_long_range_transformers/EfficientTransformerTaxonomy.png
  date: March 09, 2021
  tags:
    - research
    - nlp

- local: fine-tune-wav2vec2-english
  title: "Fine-Tune Wav2Vec2 for English ASR with 🤗 Transformers"
  author: patrickvonplaten
  thumbnail: /blog/assets/15_fine_tune_wav2vec2/wav2vec2.png
  date: March 12, 2021
  tags:
    - guide
    - audio

- local: how-to-deploy-a-pipeline-to-google-clouds
  title: "My Journey to a serverless transformers pipeline on Google Cloud"
  author: Maxence
  guest: true
  date: March 18, 2021
  tags:
    - guide

- local: the-partnership-amazon-sagemaker-and-hugging-face
  title: "The Partnership: Amazon SageMaker and Hugging Face"
  author: philschmid
  thumbnail: /blog/assets/17_the_partnership_amazon_sagemaker_and_hugging_face/thumbnail.png
  date: March 23, 2021
  tags:
    - partnerships
    - aws

- local: big-bird
  title: "Understanding BigBird's Block Sparse Attention"
  thumbnail: /blog/assets/18_big_bird/block-sparse-attn.gif
  author: vasudevgupta
  guest: true
  date: March 31, 2021
  tags:
    - community
    - research
    - nlp

- external: https://huggingface.co/blog/how_many_data_points
  title: "How many data points is a prompt worth?"
  author: teven
  date: April 5, 2021
  tags:
    - research
    - nlp

- local: sagemaker-distributed-training-seq2seq
  title: "Distributed Training: Train BART/T5 for Summarization using 🤗 Transformers and Amazon SageMaker"
  author: philschmid
  thumbnail: /blog/assets/19_sagemaker_distributed_training_seq2seq/thumbnail.png
  date: April 8, 2021
  tags:
    - guide
    - partnerships
    - aws
    - nlp

- local: accelerate-library
  title: Introducing 🤗 Accelerate
  thumbnail: /blog/assets/20_accelerate_library/accelerate_diff.png
  author: sgugger
  date: April 16, 2021
  tags:
    - guide

- local: bert-cpu-scaling-part-1
  title: "Scaling-up BERT Inference on CPU (Part 1)"
  thumbnail: /blog/assets/21_bert_cpu_scaling_part_1/imgs/numa_set.png
  author: mfuntowicz
  date: April 20, 2021
  tags:
    - guide
    - nlp
    - partnerships
    - intel

- local: gradio
  title: "Using & Mixing Hugging Face Models with Gradio 2.0"
  author: abidlabs
  thumbnail: /blog/assets/22_gradio/gradio.png
  guest: true
  date: May 25, 2021
  tags:
    - open-source-collab
    - guide

- local: few-shot-learning-gpt-neo-and-inference-api
  title: "Few-shot learning in practice: GPT-NEO and the 🤗 Accelerated Inference API"
  author: philschmid
  thumbnail: /blog/assets/22_few_shot_learning_gpt_neo_and_inference_api/few-shot-prompt.png
  date: June 3, 2021
  tags:
    - guide
    - nlp

- local: sentence-transformers-in-the-hub
  title: "Sentence Transformers in the 🤗 Hub"
  author: nreimers
  date: June 28, 2021
  tags:
    - open-source-collab
    - nlp

- local: deploy-hugging-face-models-easily-with-amazon-sagemaker
  title: "Deploy Hugging Face models easily with Amazon SageMaker"
  author: philschmid
  date: July 8, 2021
  tags:
    - guide
    - partnerships
    - aws

- local: spacy
  title: "Welcome spaCy to the 🤗 Hub"
  author: osanseviero
  thumbnail: /blog/assets/23_spacy/thumbnail.png
  date: July 13, 2021
  tags:
    - open-source-collab
    - nlp

- local: collaborative-training
  title: "Deep Learning over the Internet: Training Language Models Collaboratively"
  author: mryab
  guest: true
  thumbnail: /blog/assets/24_sahajBERT/thumbnail.png
  date: July 15, 2021
  tags:
    - research

- local: hardware-partners-program
  title: "Introducing Optimum: The Optimization Toolkit for Transformers at Scale"
  author: mfuntowicz
  thumbnail: /blog/assets/25_hardware_partners_program/carbon_inc_quantizer.png
  date: September 14, 2021
  tags:
    - guide

- local: graphcore
  title: "Hugging Face and Graphcore partner for IPU-optimized Transformers"
  author: sallydoherty
  guest: true
  thumbnail: /blog/assets/26_graphcore-ipu/thumbnail.png
  date: September 14, 2021
  tags:
    - graphcore
    - partnerships

- local: summer-at-huggingface
  title: "Summer at Hugging Face ☀️"
  author: huggingface
  thumbnail: /blog/assets/27_summer_at_huggingface/thumbnail.png
  date: September 24, 2021
  tags:
    - community

- local: gradio-spaces
  title: "Showcase Your Projects in Spaces using Gradio"
  author: merve
  thumbnail: /blog/assets/28_gradio-spaces/thumbnail.png
  date: October 5, 2021
  tags:
    - guide

- local: streamlit-spaces
  title: "Hosting your Models and Datasets on Hugging Face Spaces using Streamlit"
  author: merve
  thumbnail: /blog/assets/29_streamlit-spaces/thumbnail.png
  date: October 5, 2021
  tags:
    - guide

- local: fine-tune-clip-rsicd
  title: "Fine tuning CLIP with Remote Sensing (Satellite) images and captions"
  author: arampacha
  guest: true
  thumbnail: /blog/assets/30_clip_rsicd/clip-rsicd-header-image.png
  date: October 13, 2021
  tags:
    - community
    - cv
    - nlp

- local: the-age-of-ml-as-code
  title: "The Age of Machine Learning As Code Has Arrived"
  author: juliensimon
  thumbnail: /blog/assets/31_age_of_ml_as_code/01_entreprise_ml.png
  date: October 20, 2021
  tags:
    - analysis

- local: 1b-sentence-embeddings
  title: "Train a Sentence Embedding Model with 1B Training Pairs"
  author: asi
  guest: true
  thumbnail: /blog/assets/32_1b_sentence_embeddings/model.png
  date: October 25, 2021
  tags:
    - community
    - nlp

- local: large-language-models
  title: "Large Language Models: A New Moore's Law?"
  author: juliensimon
  thumbnail: /blog/assets/33_large_language_models/01_model_size.jpg
  date: October 26, 2021
  tags:
    - analysis
    - nlp

- local: course-launch-event
  title: "Course Launch Community Event"
  author: sgugger
  thumbnail: /blog/assets/34_course_launch/speakers_day1.png
  date: October 26, 2021
  tags:
    - community
    - nlp

- local: bert-cpu-scaling-part-2
  title: "Scaling up BERT-like model Inference on modern CPU - Part 2"
  author: mfuntowicz
  thumbnail: /blog/assets/35_bert_cpu_scaling_part_2/openmp.png
  date: November 4, 2021
  tags:
    - partnerships
    - intel
    - guide
    - nlp

- local: fine-tune-xlsr-wav2vec2
  title: "Fine-tuning XLS-R for Multi-Lingual ASR with 🤗 Transformers"
  author: patrickvonplaten
  thumbnail: /blog/assets/16_fine_tune_xlsr_wav2vec2/xlsr_wav2vec2.png
  date: November 15, 2021
  tags:
    - guide
    - audio

- local: accelerating-pytorch
  title: "Accelerating PyTorch distributed fine-tuning with Intel technologies"
  author: juliensimon
  thumbnail: /blog/assets/36_accelerating_pytorch/03_two_nodes.png
  date: November 19, 2021
  tags:
    - guide

- local: data-measurements-tool
  title: "Introducing the Data Measurements Tool: an Interactive Tool for Looking at Datasets"
  author: sasha
  thumbnail: /blog/assets/37_data-measurements-tool/basics_scroll.gif
  date: November 29, 2021
  tags:
    - research

- local: graphcore-getting-started
  title: "Getting Started with Hugging Face Transformers for IPUs with Optimum"
  author: internetoftim
  guest: true
  thumbnail: /blog/assets/38_getting_started_graphcore/graphcore_1.png
  date: November 30, 2021
  tags:
    - partnerships
    - graphcore
    - guide

- local: snowball-fight
  title: "Introducing Snowball Fight ☃️, our First ML-Agents Environment"
  author: ThomasSimonini
  thumbnail: /blog/assets/39_introducing_snowball_fight/snowballfight.gif
  date: December 2, 2021
  tags:
    - research
    - rl

- local: codeparrot
  title: "Training CodeParrot 🦜 from Scratch"
  author: lvwerra
  thumbnail: /blog/assets/40_codeparrot/thumbnail.png
  date: December 8, 2021
  tags:
    - guide
    - research
    - nlp

- local: perceiver
  title: "Perceiver IO: a scalable, fully-attentional model that works on any modality"
  author: nielsr
  thumbnail: /blog/assets/41_perceiver/thumbnail.png
  date: December 15, 2021
  tags:
    - research
    - guide
    - nlp
    - audio
    - cv

- local: gradio-joins-hf
  title: "Gradio joins Hugging Face!"
  author: abidlabs
  thumbnail: /blog/assets/42_gradio_joins_hf/thumbnail.png
  date: December 21, 2021
  tags:
    - community
    - open-source-collab

- local: autonlp-prodigy
  title: "Active Learning with AutoNLP and Prodigy"
  author: abhishek
  thumbnail: /blog/assets/43_autonlp_prodigy/thumbnail.png
  date: December 23, 2021
  tags:
    - research
    - partnerships
    - nlp

- local: gptj-sagemaker
  title: "Deploy GPT-J 6B for inference using  Hugging Face Transformers and Amazon SageMaker"
  author: philschmid
  thumbnail: /blog/assets/45_gptj_sagemaker/thumbnail.png
  date: January 11, 2022
  tags:
    - partnerships
    - aws
    - guide
    - nlp

- local: wav2vec2-with-ngram
  title: "Boost Wav2Vec2 with n-gram LM in 🤗 Transformers"
  author: patrickvonplaten
  thumbnail: /blog/assets/44_boost_wav2vec2_ngram/wav2vec2_ngram.png
  date: January 12, 2022
  tags:
    - research
    - guide
    - audio

- local: infinity-cpu-performance
  title: "Case Study: Millisecond Latency using Hugging Face Infinity and modern CPUs"
  author: philschmid
  thumbnail: /blog/assets/46_infinity_cpu_performance/thumbnail.png
  date: January 13, 2022
  tags:
    - analysis

- local: sb3
  title: "Welcome Stable-baselines3 to the Hugging Face Hub 🤗"
  author: ThomasSimonini
  thumbnail: /blog/assets/47_sb3/thumbnail.png
  date: January 21, 2022
  tags:
    - open-source-collab
    - rl

- local: searching-the-hub
  title: "Supercharged Searching on the Hugging Face Hub"
  author: muellerzr
  thumbnail: /blog/assets/48_hubsearch/thumbnail.png
  date: January 25, 2022
  tags:
    - guide

- local: asr-chunking
  title: "Making automatic speech recognition work on large files with Wav2Vec2 in 🤗 Transformers"
  author: Narsil
  thumbnail: /blog/assets/49_asr_chunking/thumbnail.png
  date: February 1, 2022
  tags:
    - guide
    - research
    - audio

- local: sentiment-analysis-python
  title: "Getting Started with Sentiment Analysis using Python"
  author: FedericoPascual
  thumbnail: /blog/assets/50_sentiment_python/thumbnail.png
  date: February 2, 2022
  tags:
    - sentiment-analysis
    - nlp
    - guide

- local: fine-tune-vit
  title: "Fine-Tune ViT for Image Classification with 🤗 Transformers"
  author: nateraw
  thumbnail: /blog/assets/51_fine_tune_vit/vit-thumbnail.jpg
  date: February 11, 2022
  tags:
    - guide
    - cv

- local: bert-101
  title: "BERT 101 🤗 State Of The Art NLP Model Explained"
  author: britneymuller
  thumbnail: /blog/assets/52_bert_101/thumbnail.jpg
  date: March 2, 2022
  tags:
    - guide
    - nlp

- local: constrained-beam-search
  title: "Guiding Text Generation with Constrained Beam Search in 🤗 Transformers"
  author: cwkeam
  guest: true
  thumbnail: /blog/assets/53_constrained_beam_search/thumbnail.png
  date: March 11, 2022
  tags:
    - guide
    - nlp

- local: image-search-datasets
  title: "Image search with 🤗 datasets"
  author: davanstrien
  thumbnail: /blog/assets/54_image_search_datasets/spaces_image_search.jpg
  date: March 16, 2022
  tags:
    - cv

- local: bert-inferentia-sagemaker
  title: "Accelerate BERT inference with Hugging Face Transformers and AWS inferentia"
  author: philschmid
  thumbnail: /blog/assets/55_bert_inferentia_sagemaker/thumbnail.png
  date: March 16, 2022
  tags:
    - partnerships
    - aws
    - guide
    - nlp

- local: fine-tune-segformer
  title: "Fine-Tune a Semantic Segmentation Model with a Custom Dataset"
  author: segments-tobias
  thumbnail: /blog/assets/56_fine_tune_segformer/thumb.png
  date: March 17, 2022
  tags:
    - guide
    - partnerships
    - cv

- local: ai-residency
  title: "Announcing the 🤗 AI Research Residency Program"
  author: douwekiela
  thumbnail: /blog/assets/57_ai_residency/residency-thumbnail.jpg
  date: March 22, 2022
  tags:
    - community
    - research

- local: meg-mitchell-interview
  title: "Machine Learning Experts - Meg Mitchell Interview"
  author: britneymuller
  thumbnail: /blog/assets/57_meg_mitchell_interview/thumbnail.png
  date: March 23, 2022
  tags:
    - expert-acceleration-program
    - ml-experts

- local: decision-transformers
  title: "Introducing Decision Transformers on Hugging Face 🤗"
  author: edbeeching
  thumbnail: /blog/assets/58_decision-transformers/thumbnail.jpg
  date: March 28, 2022
  tags:
    - open-source-collab
    - guide
    - rl

- local: transformers-design-philosophy
  title: "Don't repeat yourself - 🤗 Transformers Design Philosophy"
  author: patrickvonplaten
  thumbnail: /blog/assets/59_transformers_philosophy/transformers.png
  date: April 5, 2022
  tags:
    - community

- local: habana
  title: "Habana Labs and Hugging Face Partner to Accelerate Transformer Model Training"
  author: susanlansing
  thumbnail: /blog/assets/60_habana/habana.png
  date: April 12, 2022
  tags:
    - partnerships

- local: lewis-tunstall-interview
  title: "Machine Learning Experts - Lewis Tunstall Interview"
  author: britneymuller
  thumbnail: /blog/assets/60_lewis_tunstall_interview/thumbnail.png
  date: April 13, 2022
  tags:
    - expert-acceleration-program
    - ml-experts

- local: carbon-emissions-on-the-hub
  title: "CO2 Emissions and the 🤗 Hub: Leading the Charge"
  author: sasha
  thumbnail: /blog/assets/60_carbon_emissions_on_the_hub/thumbnail.jpg
  date: April 22, 2022
  tags:
    - community
    - guide

- local: supercharge-customer-service-with-machine-learning
  title: "Supercharged Customer Service with Machine Learning"
  author: patrickvonplaten
  thumbnail: /blog/assets/61_supercharged_customer_service_with_nlp/thumbnail.png
  date: April 25, 2022
  tags:
    - guide
    - nlp

- local: education
  title: "Introducing Hugging Face for Education"
  author: Violette
  thumbnail: /blog/assets/61_education/thumbnail.png
  date: April 25, 2022
  tags:
    - community

- local: getting-started-habana
  title: "Getting Started with Transformers on Habana Gaudi"
  author: juliensimon
  thumbnail: /blog/assets/61_getting_started_habana/thumbnail.png
  date: April 26, 2022
  tags:
    - partnerships
    - guide

- local: ml-director-insights
  title: "Director of Machine Learning Insights [Series]"
  author: britneymuller
  thumbnail: /blog/assets/61_ml_director_insights/thumbnail.png
  date: April 27, 2022
  tags:
    - community
    - research

- local: opinion-classification-with-kili
  title: "Opinion Classification with Kili and HuggingFace AutoTrain"
  author: alperiox
  guest: true
  thumbnail: /blog/assets/59_opinion-classification-with-kili/thumbnail.png
  date: April 28, 2022
  tags:
    - guide

- local: pytorch-fsdp
  title: "Accelerate Large Model Training using PyTorch Fully Sharded Data Parallel"
  author: smangrul
  thumbnail: /blog/assets/62_pytorch_fsdp/fsdp-thumbnail.png
  date: May 2, 2022
  tags:
    - guide

- local: deep-rl-intro
  title: "An Introduction to Deep Reinforcement Learning"
  author: ThomasSimonini
  thumbnail: /blog/assets/63_deep_rl_intro/thumbnail.png
  date: May 4, 2022
  tags:
    - rl

- local: fastai
  title: "Welcome fastai to the Hugging Face Hub"
  author: espejelomar
  thumbnail: /blog/assets/64_fastai/fastai_hf_blog.png
  date: May 6, 2022
  tags:
    - guide
    - open-source-collab
    - community

- local: series-c
  title: "We Raised $100 Million for Open & Collaborative Machine Learning 🚀"
  author: The Hugging Face Team
  thumbnail: /blog/assets/65_series_c/thumbnail.jpg
  date: May 9, 2022
  tags:
    - news

- local: optimum-inference
  title: "Accelerated Inference with Optimum and Transformers Pipelines"
  author: philschmid
  thumbnail: /blog/assets/66_optimum_inference/thumbnail.png
  date: May 10, 2022
  tags:
    - guide
    - community

- local: ambassadors
  title: "Student Ambassador Program's call for applications is open!"
  author: Violette
  thumbnail: /blog/assets/67_ambassadors/thumbnail.png
  date: May 13, 2022
  tags:
    - community

- local: ml-director-insights-2
  title: "Director of Machine Learning Insights [Part 2: SaaS Edition]"
  author: britneymuller
  thumbnail: /blog/assets/67_ml_director_insights/thumbnail.png
  date: May 13, 2022
  tags:
    - community
    - research

- local: gradio-blocks
  title: "Gradio 3.0 is Out!"
  author: abidlabs
  thumbnail: /blog/assets/68_gradio_blocks/block-party.png
  date: May 16, 2022
  tags:
    - community
    - open-source-collab

- local: fellowship
  title: "Announcing the Hugging Face Fellowship Program"
  author: espejelomar
  thumbnail: /blog/assets/62_fellowship/fellowship-thumbnail.png
  date: May 17, 2022
  tags:
    - community

- local: sasha-luccioni-interview
  title: "Machine Learning Experts - Sasha Luccioni Interview"
  author: britneymuller
  thumbnail: /blog/assets/69_sasha_luccioni_interview/thumbnail.png
  date: May 17, 2022
  tags:
    - expert-acceleration-program
    - ml-experts

- local: deep-rl-q-part1
  title: "An Introduction to Q-Learning Part 1"
  author: ThomasSimonini
  thumbnail: /blog/assets/70_deep_rl_q_part1/thumbnail.gif
  date: May 18, 2022
  tags:
    - rl

- local: ethical-charter-multimodal
  title: "Putting ethical principles at the core of research lifecycle"
  author: SaulLu
  thumbnail: /blog/assets/71_ethical-charter/thumbnail.jpg
  date: May 19, 2022
  tags:
    - research
    - nlp
    - audio
    - cv

- local: sempre-health-eap-case-study
  title: "How Sempre Health is leveraging the Expert Acceleration Program to accelerate their ML roadmap"
  author: federicopascual
  thumbnail: /blog/assets/70_sempre_health/thumbnail.jpg
  date: May 19, 2022
  tags:
    - expert-acceleration-program
    - case-study

- local: deep-rl-q-part2
  title: "An Introduction to Q-Learning Part 2"
  author: ThomasSimonini
  thumbnail: /blog/assets/73_deep_rl_q_part2/thumbnail.gif
  date: May 20, 2022
  tags:
    - rl

- local: tapex
  title: "Efficient Table Pre-training without Real Data: An Introduction to TAPEX"
  author: SivilTaram
  thumbnail: /blog/assets/74_tapex/thumbnail.png
  guest: true
  date: May 23, 2022
  tags:
    - research
    - nlp
    - community

- local: hugging-face-endpoints-on-azure
  title: "Hugging Face Collaborates with Microsoft to Launch Hugging Face Endpoints on Azure"
  author: juliensimon
  thumbnail: /blog/assets/75_hugging_face_endpoints_on_azure/01.png
  date: May 24, 2022
  tags:
    - launch
    - cloud
    - azure

- local: community-update
  title: "Introducing Pull Requests and Discussions 🥳"
  author: victor
  thumbnail: /blog/assets/76_community_update/thumbnail.png
  date: May 25, 2022
  tags:
    - launch

- local: graphcore-update
  title: "Graphcore and Hugging Face Launch New Lineup of IPU-Ready Transformers"
  author: sallydoherty
  thumbnail: /blog/assets/77_graphcore-update/graphcore_update.png
  date: May 26, 2022
  tags:
    - graphcore
    - partnerships

- local: deep-rl-dqn
  title: "Deep Q-Learning with Atari"
  author: ThomasSimonini
  thumbnail: /blog/assets/78_deep_rl_dqn/thumbnail.gif
  date: June 7, 2022
  tags:
  - rl

- local: annotated-diffusion
  title: "The Annotated Diffusion Model"
  author: nielsr
  thumbnail: /blog/assets/78_annotated-diffusion/thumbnail.png
  date: June 7, 2022
  tags:
  - guide
  - diffusion
  - stable-diffusion

- external: https://huggingface.co/spaces/loubnabnl/code-generation-models
  title: "Code generation with Hugging Face"
  author: loubnabnl
  thumbnail: /blog/assets/79_code_generation_space/code_generation.png
  date: June 8, 2022
  tags:
    - guide
    - research
    - nlp

- external: https://huggingface.co/spaces/sentence-transformers/Sentence_Transformers_for_semantic_search
  title: "Using Sentence Transformers for semantic search"
  author: espejelomar
  thumbnail: /blog/assets/79_st_semantic_search/thumbnail.png
  date: June 10, 2022
  tags:
  - nlp
  - guide

- local: ml-director-insights-3
  title: "Director of Machine Learning Insights [Part 3: Finance Edition]"
  author: britneymuller
  thumbnail: /blog/assets/78_ml_director_insights/thumbnail.png
  date: June 14, 2022
  tags:
    - community
    - research

- local: intel
  title: "Intel and Hugging Face Partner to Democratize Machine Learning Hardware Acceleration"
  author: juliensimon
  thumbnail: /blog/assets/80_intel/01.png
  date: June 15, 2022
  tags:
    - hardware
    - intel
    - guide

- local: convert-transformers-to-onnx
  title: "Convert Transformers to ONNX with Hugging Face Optimum"
  author: philschmid
  thumbnail: /blog/assets/81_convert_transformers_to_onnx/thumbnail.png
  date: June 22, 2022
  tags:
    - guide
    - community
    - hardware

- local: getting-started-with-embeddings
  title: "Getting Started With Embeddings"
  author: espejelomar
  thumbnail: /blog/assets/80_getting_started_with_embeddings/thumbnail.png
  date: June 23, 2022
  tags:
  - guide
  - nlp

- local: eval-on-the-hub
  title: "Announcing Evaluation on the Hub"
  author: douwekiela
  thumbnail: /blog/assets/82_eval_on_the_hub/thumbnail.png
  date: June 28, 2022
  tags:
  - community
  - launch
  - guide

- local: accelerate-deepspeed
  title: "Accelerate Large Model Training using DeepSpeed"
  author: smangrul
  thumbnail: /blog/assets/83_accelerate_deepspeed/deepspeed-thumbnail.png
  date: June 28, 2022
  tags:
  - guide

- local: your-first-ml-project
  title: "Liftoff! How to get started with your first ML project 🚀"
  author: nimaboscarino
  thumbnail: /blog/assets/84_first_ml_project/thumbnail.png
  date: June 29, 2022
  tags:
    - guide

- local: deep-rl-pg
  title: "Policy Gradient with PyTorch"
  author: ThomasSimonini
  thumbnail: /blog/assets/85_policy_gradient/thumbnail.gif
  date: June 30, 2022
  tags:
  - rl

- local: sentiment-analysis-twitter
  title: "Getting Started with Sentiment Analysis on Twitter"
  author: FedericoPascual
  thumbnail: /blog/assets/85_sentiment_analysis_twitter/thumbnail.png
  date: July 7, 2022
  tags:
    - sentiment-analysis
    - nlp
    - guide

- local: bloom
  title: "Introducing The World's Largest Open Multilingual Language Model: BLOOM"
  author: BigScience
  thumbnail: /blog/assets/86_bloom/thumbnail.png
  date: July 12, 2022
  tags:
    - open-source-collab
    - community
    - research

- local: playlist-generator
  title: "Building a Playlist Generator with Sentence Transformers"
  author: NimaBoscarino
  thumbnail: /blog/assets/87_playlist_generator/thumbnail.png
  date: July 13, 2022
  tags:
    - nlp
    - guide

- local: bloom-megatron-deepspeed
  title: "The Technology Behind BLOOM Training"
  author: stas
  thumbnail: /blog/assets/86_bloom_megatron_deepspeed/thumbnail.png
  date: July 14, 2022
  tags:
    - nlp
    - llm

- local: mnist-adversarial
  title: "How to train your model dynamically using adversarial data"
  author: chrisjay
  thumbnail: /blog/assets/88_mnist_adversarial/mnist-adversarial.png
  date:  July 16, 2022
  tags:
  - mnist
  - adversarial
  - guide

- local: deep-rl-a2c
  title: "Advantage Actor Critic (A2C)"
  author: ThomasSimonini
  thumbnail: /blog/assets/89_deep_rl_a2c/thumbnail.gif
  date: July 22, 2022
  tags:
  - rl

- local: tf-serving-vision
  title: "Deploying TensorFlow Vision Models in Hugging Face with TF Serving"
  author: sayakpaul
  thumbnail: /blog/assets/90_tf_serving_vision/thumbnail.png
  date: July 25, 2022
  tags:
    - guide
    - cv

- local: tf-xla-generate
  title: "Faster Text Generation with TensorFlow and XLA"
  author: joaogante
  thumbnail: /blog/assets/91_tf_xla_generate/thumbnail.png
  date: July 27, 2022
  tags:
    - nlp
    - guide

- local: datasets-docs-update
  title: "Introducing new audio and vision documentation in 🤗 Datasets"
  author: stevhliu
  thumbnail: /blog/assets/87_datasets-docs-update/thumbnail.gif
  date: July 28, 2022
  tags:
    - audio
    - cv
    - community
    - announcement

- local: us-national-ai-research-resource
  title: "AI Policy @🤗: Comments on U.S. National AI Research Resource Interim Report"
  author: irenesolaiman
  thumbnail: /blog/assets/92_us_national_ai_research_resource/nairr_thumbnail.png
  date: August 1, 2022
  tags:
    - community

- local: nystromformer
  title: "Nyströmformer, Approximating self-attention in linear time and memory via the Nyström method"
  author: novice03
  thumbnail: /blog/assets/86_nystromformer/thumbnail.png
  date: August 2, 2022
  tags:
    - research
    - nlp

- local: introducing-private-hub
  title: "Introducing the Private Hub: A New Way to Build With Machine Learning"
  author: FedericoPascual
  thumbnail: /blog/assets/92_introducing_private_hub/thumbnail.png
  date: August 3, 2022
  tags:
    - announcement
    - private hub

- local: deep-rl-ppo
  title: "Proximal Policy Optimization (PPO)"
  author: ThomasSimonini
  thumbnail: /blog/assets/93_deep_rl_ppo/thumbnail.png
  date: August 5, 2022
  tags:
  - rl


- local: how-to-train-sentence-transformers
  title: "Train and Fine-Tune Sentence Transformers Models"
  author: espejelomar
  thumbnail: /blog/assets/95_training_st_models/thumbnail.png
  date: August 10, 2022
  tags:
  - guide
  - nlp


- local: deploy-tfserving-kubernetes
  title: "Deploying 🤗 ViT on Kubernetes with TF Serving"
  author: chansung
  thumbnail: /blog/assets/94_tf_serving_kubernetes/thumb.png
  date: August 11, 2022
  tags:
    - guide
    - cv

- local: tensorflow-philosophy
  title: "Hugging Face's TensorFlow Philosophy"
  author: rocketknight1
  thumbnail: /blog/assets/96_tensorflow_philosophy/thumbnail.png
  date: August 12, 2022
  tags:
    - nlp
    - cv
    - guide

- local: skops
  title: Introducing Skops
  author: merve
  thumbnail: /blog/assets/94_skops/introducing_skops.png
  date: August 12, 2022
  tags:
    - open-source-collab
    - scikit-learn
    - announcement
    - guide

- local: hf-bitsandbytes-integration
  title: "A Gentle Introduction to 8-bit Matrix Multiplication for transformers at scale using transformers, accelerate and bitsandbytes"
  author: ybelkada
  thumbnail: /blog/assets/96_hf_bitsandbytes_integration/Thumbnail_blue.png
  date: August 17, 2022
  tags:
    - nlp
    - llm
    - quantization

- local: vision-transformers
  title: "Deep Dive: Vision Transformers On Hugging Face Optimum Graphcore"
  author: juliensimon
  thumbnail: /blog/assets/97_vision_transformers/thumbnail.jpg
  date: August 18, 2022
  tags:
    - vision
    - graphcore

- local: deploy-vertex-ai
  title: "Deploying 🤗 ViT on Vertex AI"
  author: sayakpaul
  thumbnail: /blog/assets/97_vertex_ai/image1.png
  date: August 19, 2022
  tags:
    - guide
    - cv

- local: pretraining-bert
  title: "Pre-Train BERT with Hugging Face Transformers and Habana Gaudi"
  author: philschmid
  thumbnail: /blog/assets/99_pretraining_bert/thumbnail.png
  date: August 22, 2022
  tags:
    - nlp
    - partnerships
    - guide

- local: stable_diffusion
  title: "Stable Diffusion with 🧨 Diffusers"
  author: valhalla
  thumbnail: /blog/assets/98_stable_diffusion/thumbnail.png
  date: August 22, 2022
  tags:
  - guide
  - diffusion
  - nlp
  - text to image
  - clip
  - stable-diffusion
  - dalle

- local: spaces_3dmoljs
  title: "Visualize proteins on Hugging Face Spaces"
  author: duerrsimon
  thumbnail: /blog/assets/98_spaces_3dmoljs/thumbnail.png
  date: August 24, 2022
  tags:
    - research

- local: open_rail
  title: "OpenRAIL: Towards open and responsible AI licensing frameworks"
  author: CarlosMFerr
  thumbnail: /blog/assets/100_open_rail/100_open-rail.png
  date: August 31, 2022
  tags:
    - community

- local: train-decision-transformers
  title: "Train your first Decision Transformer"
  author: edbeeching
  thumbnail: /blog/assets/101_train-decision-transformers/thumbnail.gif
  date: September 08, 2022
  tags:
    - rl

- local: diffusers-2nd-month
  title: "What's new in Diffusers? 🎨"
  author: osanseviero
  thumbnail: /blog/assets/102_diffusers_2nd_month/inpainting.png
  date: September 12, 2022
  tags:
  - guide
  - diffusion
  - text_to_image
  - stable-diffusion

- local: megatron-training
  title: "How to train a Language Model with Megatron-LM"
  author: loubnabnl
  thumbnail: /blog/assets/100_megatron_training/thumbnail.png
  date: September 7, 2022
  tags:
    - guide
    - nlp

- local: bloom-inference-pytorch-scripts
  title: "Incredibly Fast BLOOM Inference with DeepSpeed and Accelerate"
  author: stas
  thumbnail: /blog/assets/bloom-inference-pytorch-scripts/thumbnail.png
  date: Sep 16, 2022
  tags:
    - nlp
    - llm
    - bloom
    - inference

- local: ethics-soc-1
  title: "Ethics and Society Newsletter #1"
  author: meg
  thumbnail: /blog/assets/103_ethics-soc-1/thumbnail.png
  date: Sep 22, 2022
  tags:
    - ethics

- local: setfit
  title: "SetFit: Efficient Few-Shot Learning Without Prompts"
  author: Unso
  thumbnail: /blog/assets/103_setfit/intel_hf_logo.png
  date: September 26, 2022
  tags:
    - research
    - nlp

- local: accelerate-large-models
  title: "How 🤗 Accelerate runs very large models thanks to PyTorch"
  author: sgugger
  thumbnail: /blog/assets/104_accelerate-large-models/thumbnail.png
  date: September 27, 2022
  tags:
    - guide
    - research
    - open-source-collab

- local: autotrain-image-classification
  title: "Image Classification with AutoTrain"
  author: NimaBoscarino
  thumbnail: /blog/assets/105_autotrain-image-classification/thumbnail.png
  date: Sep 28, 2022
  tags:
    - autotrain
    - cv
    - guide

- local: zero-shot-eval-on-the-hub
  title: "Very Large Language Models and How to Evaluate Them"
  author: mathemakitten
  thumbnail: /blog/assets/106_zero_shot_eval_on_the_hub/thumbnail.png
  date: Oct 3, 2022
  tags:
    - autotrain
    - research
    - nlp

- local: japanese-stable-diffusion
  title: "Japanese Stable Diffusion"
  author: mkshing
  thumbnail: /blog/assets/106_japanese_stable_diffusion/jsd_thumbnail.png
  date: Oct 5, 2022
  tags:
    - diffusion
    - nlp
    - text-to-image
    - clip
    - stable-diffusion

- local: introducing-doi
  title: "Introducing DOI: the Digital Object Identifier to Datasets and Models"
  author: sylvestre
  thumbnail: /blog/assets/107_launching_doi/thumbnail.jpeg
  date: Oct 7, 2022
  tags:
    - community

- local: bloom-inference-optimization
  title: "Optimization story: Bloom inference"
  author: Narsil
  thumbnail: /blog/assets/bloom-inference-pytorch-scripts/thumbnail.png
  date: Oct 12, 2022
  tags:
    - open-source-collab
    - community
    - research

- local: stable_diffusion_jax
  title: "Stable Diffusion in JAX/Flax 🚀"
  author: pcuenca
  thumbnail: /blog/assets/108_stable_diffusion_jax/thumbnail.png
  date: Oct 13, 2022
  tags:
    - guide
    - diffusion
    - nlp
    - text-to-image
    - clip
    - stable-diffusion
    - dalle

- local: inference-endpoints
  title: "Getting started with Hugging Face Inference Endpoints"
  author: julsimon
  thumbnail: /blog/assets/109_inference_endpoints/endpoints05.png
  date: Oct 14, 2022
  tags:
    - guide
    - cloud
    - inference

- local: mteb
  title: "MTEB: Massive Text Embedding Benchmark"
  author: Muennighoff
  thumbnail: /blog/assets/110_mteb/thumbnail.png
  date: Oct 19, 2022
  tags:
    - nlp
    - research
    - llm
- local: pytorch-ddp-accelerate-transformers
  title: "From PyTorch DDP to 🤗 Accelerate to 🤗 Trainer, mastery of distributed training with ease"
  author: muellerzr
  thumbnail: /blog/assets/111_pytorch_ddp_accelerate_transformers/thumbnail.png
  date: October 21, 2022
  tags:
    - guide
    - research
    - open-source-collab

- local: evaluating-llm-bias
  title: "Evaluating Language Model Bias with 🤗 Evaluate"
  author: sasha
  thumbnail: /blog/assets/112_evaluating-llm-bias/thumbnail.png
  date: Oct 24, 2022
  tags:
    - ethics
    - research
    - nlp

- local: openvino
  title: "Accelerate your models with 🤗 Optimum Intel and OpenVINO"
  author: echarlaix
  thumbnail: /blog/assets/113_openvino/thumbnail.png
  date: November 2, 2022
  tags:
    - hardware
    - intel
    - guide

- local: fine-tune-whisper
  title: "Fine-Tune Whisper with 🤗 Transformers"
  author: sanchit-gandhi
  thumbnail: /blog/assets/111_fine_tune_whisper/thumbnail.jpg
  date: Nov 3, 2022
  tags:
    - guide
    - audio

- local: dreambooth
  title: "Training Stable Diffusion with Dreambooth using 🧨 Diffusers"
  author: valhalla
  thumbnail: /blog/assets/sd_dreambooth_training/thumbnail.jpg
  date: November 7, 2022
  tags:
    - diffusers
    - stable-diffusion
    - dreambooth
    - fine-tuning
    - guide

- local: pricing-update
  title: "Introducing our new pricing"
  author: sbrandeis
  thumbnail: /blog/assets/114_pricing-update/thumbnail.png
  date: November 8, 2022
  tags:
    - announcement

- local: introducing-csearch
  title: "Generating Human-level Text with Contrastive Search in Transformers 🤗"
  author: yxuansu
  thumbnail: /blog/assets/115_introducing_contrastive_search/thumbnail.png
  date: Nov 8, 2022
  tags:
    - nlp
    - text generation
    - research

- local: sentiment-analysis-fhe
  title: "Sentiment Classification with Fully Homomorphic Encryption using Concrete ML"
  author: jfrery-zama
  thumbnail: /blog/assets/sentiment-analysis-fhe/thumbnail.png
  date: November 17, 2022
  tags:
    - guide
    - privacy
    - research
    - FHE

- local: arxiv
  title: "Hugging Face Machine Learning Demos on arXiv"
  author: abidlabs
  thumbnail: /blog/assets/arxiv/thumbnail.png
  date: Nov 17, 2022
  tags:
    - research
    - community

- local: ml-director-insights-4
  title: "Director of Machine Learning Insights [Part 4]"
  author: Violette
  thumbnail: /blog/assets/78_ml_director_insights/part4.png
  date: November 23, 2022
  tags:
    - community
    - research

- local: inference-update
  title: "An Overview of Inference Solutions on Hugging Face"
  author: julsimon
  thumbnail: /blog/assets/116_inference_update/widget.png
  date: Nov 21, 2022
  tags:
    - guide
    - inference

- local: document-ai
  title: "Accelerating Document AI"
  author: rajistics
  thumbnail: /blog/assets/112_document-ai/thumbnail.png
  date: Nov 21, 2022
  tags:
    - guide
    - expert-acceleration-program

- local: diffusion-models-event
  title: "Diffusion Models Live Event"
  author: lewtun
  thumbnail: /blog/assets/diffusion-models-event/thumbnail.png
  date: Nov 25, 2022
  tags:
  - diffusion
  - nlp
  - text to image
  - clip
  - stable-diffusion
  - dalle

- local: interns-2023
  title: "We are hiring interns!"
  author: douwekiela
  thumbnail: /blog/assets/interns-2023/thumbnail.png
  date: November 29, 2022
  tags:
    - community
    - announcement

- local: vq-diffusion
  title: "VQ Diffusion with 🧨 Diffusers"
  author: williamberman
  thumbnail: /blog/assets/117_vq_diffusion/thumbnail.png
  date: November 30, 2022
  tags:
    - diffusers
    - diffusion
    - text-to-image

- local: time-series-transformers
  title: "Probabilistic Time Series Forecasting with 🤗 Transformers"
  author: nielsr
  thumbnail: /blog/assets/118_time-series-transformers/thumbnail.png
  date: December 1, 2022
  tags:
    - research
    - time-series

- local: diffusers-coreml
  title: "Using Stable Diffusion with Core ML on Apple Silicon"
  author: pcuenca
  thumbnail: /blog/assets/diffusers_coreml/thumbnail.png
  date: December 1, 2022
  tags:
    - coreml
    - diffusers
    - stable-diffusion
    - diffusion

- local: deep-learning-with-proteins
  title: "Deep Learning with Proteins"
  author: rocketknight1
  thumbnail: /blog/assets/119_deep_learning_with_proteins/folding_example.png
  date: December 2, 2022
  tags:
    - guide
    - fine-tuning

- local: elixir-bumblebee
  title: "From GPT2 to Stable Diffusion: Hugging Face arrives to the Elixir community"
  author: josevalim
  thumbnail: /blog/assets/120_elixir-bumblebee/thumbnail.png
  date: December 9, 2022
  tags:
    - elixir
    - transformers
    - stable-diffusion
    - nlp
    - open-source-collab

- local: rlhf
  title: "Illustrating Reinforcement Learning from Human Feedback (RLHF)"
  author: natolambert
  thumbnail: /blog/assets/120_rlhf/thumbnail.png
  date: December 9, 2022
  tags:
    - rlhf
    - rl
    - guide

- local: habana-gaudi-2-benchmark
  title: "Faster Training and Inference: Habana Gaudi®2 vs Nvidia A100 80GB"
  author: regisss
  thumbnail: /blog/assets/habana-gaudi-2-benchmark/thumbnail.png
  date: December 14, 2022
  tags:
    - partnerships
    - habana

- local: audio-datasets
  title: "A Complete Guide to Audio Datasets"
  author: sanchit-gandhi
  thumbnail: /blog/assets/116_audio_datasets/thumbnail.jpg
  date: Dec 15, 2022
  tags:
    - guide
    - audio

- local: ethics-soc-2
  title: "Ethics and Society Newsletter #2: Let's talk about bias!"
  author: yjernite
  thumbnail: /blog/assets/122_ethics_soc_2/thumbnail-solstice.png
  date: Dec 15, 2022
  tags:
    - ethics

- local: model-cards
  title: "Model Cards: Introducing HF Model documentation tools"
  author: Ezi
  thumbnail: /blog/assets/121_model-cards/thumbnail.png
  date: December 20, 2022
  tags:
    - community
    - research
    - ethics
    - guide

- local: clipseg-zero-shot
  title: "Zero-shot image segmentation with CLIPSeg"
  author: segments-tobias
  thumbnail: /blog/assets/123_clipseg-zero-shot/thumb.png
  date: December 21, 2022
  tags:
    - guide
    - partnerships
    - cv
    - clip

- local: intel-sapphire-rapids
  title: "Accelerating PyTorch Transformers with Intel Sapphire Rapids, part 1"
  author: juliensimon
  thumbnail: /blog/assets/124_intel_sapphire_rapids/02.png
  date: January 2, 2023
  tags:
    - guide
    - intel
    - hardware
    - partnerships

- local: ml-for-games-1
  title: "AI for Game Development: Creating a Farming Game in 5 Days. Part 1"
  author: dylanebert
  thumbnail: /blog/assets/124_ml-for-games/thumbnail.png
  date: January 2, 2023
  tags:
    - community
    - stable-diffusion
    - guide
    - game-dev

- local: intro-graphml
  title: "Introduction to Graph Machine Learning"
  author: clefourrier
  thumbnail: /blog/assets/125_intro-to-graphml/thumbnail.png
  date: January 3, 2023
  tags:
    - community
    - guide
    - graphs

- local: ml-for-games-2
  title: "AI for Game Development: Creating a Farming Game in 5 Days. Part 2"
  author: dylanebert
  thumbnail: /blog/assets/124_ml-for-games/thumbnail2.png
  date: January 9, 2023
  tags:
    - community
    - guide
    - game-dev

- local: image-similarity
  title: "Image Similarity with Hugging Face Datasets and Transformers"
  author: sayakpaul
  thumbnail: /blog/assets/image_similarity/thumbnail.png
  date: Jan 16, 2023
  tags:
    - guide
    - cv

- local: paddlepaddle
  title: "Welcome PaddlePaddle to the Hugging Face Hub"
  author: paddlepaddle
  guest: true
  thumbnail: /blog/assets/126_paddlepaddle/thumbnail.jpg
  date: January 17, 2023
  tags:
    - open-source-collab
    - nlp

- local: mask2former
  title: "Universal Image Segmentation with Mask2Former and OneFormer"
  author: nielsr
  thumbnail: /blog/assets/127_mask2former/thumbnail.png
  date: Jan 19, 2023
  tags:
    - cv
    - guide

- local: ml-for-games-3
  title: "3D Asset Generation: AI for Game Development #3"
  author: dylanebert
  thumbnail: /blog/assets/124_ml-for-games/thumbnail3.png
  date: January 20, 2023
  tags:
    - community
    - guide
    - game-dev

- local: red-teaming
  title: "Red-Teaming Large Language Models"
  author: nazneen
  thumbnail: /blog/assets/red-teaming/thumbnail.png
  date: February 22, 2023
  tags:
    - llms
    - rlhf
    - red-teaming
    - chatgpt
    - safety
    - alignment

- local: optimum-onnxruntime-training
  title: "Optimum+ONNX Runtime - Easier, Faster training for your Hugging Face models"
  author: Jingya
  thumbnail: /blog/assets/optimum_onnxruntime-training/thumbnail.png
  date: January 24, 2023
  tags:
    - guide
    - community
    - onnxruntime

- local: dialog-agents
  title: "What Makes a Dialog Agent Useful?"
  author: nazneen
  thumbnail: /blog/assets/dialog-agents/thumbnail.png
  date: January 24, 2023
  tags:
    - rlhf
    - ChatGPT
    - cot
    - ift
    - sft

- local: lora
  title: "Using LoRA for Efficient Stable Diffusion Fine-Tuning"
  author: pcuenq
  thumbnail: /blog/assets/lora/thumbnail.png
  date: January 26, 2023
  tags:
    - diffusers
    - stable-diffusion
    - dreambooth
    - fine-tuning
    - guide

- local: ml-for-games-4
  title: "2D Asset Generation: AI for Game Development #4"
  author: dylanebert
  thumbnail: /blog/assets/124_ml-for-games/thumbnail4.png
  date: January 26, 2023
  tags:
    - community
    - guide
    - game-dev

- local: cv_state
  title: "The State of Computer Vision at Hugging Face 🤗"
  author: sayakpaul
  thumbnail: /blog/assets/cv_state/thumbnail.png
  date: January 30, 2023
  tags:
    - community
    - guide
    - cv

- local: vision_language_pretraining
  title: "A Dive into Pretraining Strategies for Vision-Language Models"
  author: adirik
  thumbnail: /blog/assets/128_vision_language_pretraining/thumbnail.png
  date: February 03, 2023
  tags:
    - cv
    - guide
    - multimodal

- local: intel-sapphire-rapids-inference
  title: "Accelerating PyTorch Transformers with Intel Sapphire Rapids, part 2"
  author: juliensimon
  thumbnail: /blog/assets/129_intel_sapphire_rapids_inference/01.png
  date: February 6, 2023
  tags:
    - guide
    - intel
    - hardware
    - partnerships

- local: aivsai
  title: "Introducing ⚔️ AI vs. AI ⚔️ a deep reinforcement learning multi-agents competition system"
  author: CarlCochet
  thumbnail: /blog/assets/128_aivsai/thumbnail.png
  date: February 07, 2023
  tags:
    - rl

- local: ml-for-games-5
  title: "Generating Stories: AI for Game Development #5"
  author: dylanebert
  thumbnail: /blog/assets/124_ml-for-games/thumbnail5.png
  date: February 07, 2023
  tags:
    - community
    - guide
    - game-dev

- local: speecht5
  title: "Speech Synthesis, Recognition, and More With SpeechT5"
  author: Matthijs
  thumbnail: /blog/assets/speecht5/thumbnail.png
  date: February 8, 2023
  tags:
    - guide
    - audio

- local: peft
  title: "🤗 PEFT: Parameter-Efficient Fine-Tuning of Billion-Scale Models on Low-Resource Hardware"
  author: smangrul
  thumbnail: /blog/assets/130_peft/thumbnail.png
  date: February 10, 2023
  tags:
    - guide
    - nlp
    - cv
    - multimodal
    - fine-tuning
    - community
    - dreambooth

- local: blip-2
  title: "Zero-shot image-to-text generation with BLIP-2"
  author: MariaK
  thumbnail: /blog/assets/blip-2/thumbnail.png
  date: February 15, 2023
  tags:
    - guide
    - nlp
    - cv
    - multimodal

- local: aws-partnership
  title: "Hugging Face and AWS partner to make AI more accessible"
  author: jeffboudier
  thumbnail: /blog/assets/131_aws-partnership/aws-partnership-thumbnail.png
  date: February 21, 2023
  tags:
    - partnerships
    - aws
    - nlp
    - cv

- local: fast-mac-diffusers
  title: "Swift Diffusers: Fast Stable Diffusion for Mac"
  author: pcuenq
  thumbnail: /blog/assets/fast-mac-diffusers/thumbnail.png
  date: February 24, 2023
  tags:
    - coreml
    - diffusers
    - stable-diffusion
    - diffusion

- local: red-teaming
  title: "Red-Teaming Large Language Models"
  author: nazneen
  thumbnail: /blog/assets/red-teaming/thumbnail.png
  date: February 24, 2023
  tags:
    - llms
    - rlhf
    - red-teaming
    - chatgpt
    - safety
    - alignment

    
- local: classification-use-cases
  title: "Leveraging Hugging Face for complex text classification use cases"
  author: VioletteLepercq
  thumbnail: /blog/assets/78_ml_director_insights/blogthumbnail.png
  date: March 1, 2023
  tags:
    - nlp
    
- local: ethics-diffusers
  title: "Ethical guidelines for developing the Diffusers library"
  author: giadap
  thumbnail: /blog/assets/ethics-diffusers/thumbnail.png
  date: March 2, 2023
  tags:
    - ethics
    - diffusers

- local: controlnet
  title: "ControlNet in Diffusers 🧨"
  author: sayakpaul
  thumbnail: /blog/assets/controlnet/thumbnail.png
  date: March 3, 2023
  tags:
    - diffusers

- local: using-ml-for-disasters
  title: "Using Machine Learning to Aid Survivors and Race through Time"
  author: merve
  thumbnail: /blog/assets/using-ml-for-disasters/thumbnail.png
  date: March 3, 2023
  tags:
    - nlp
    - transformers
    - object-detection
    
- local: vit-align
  title: "New ViT and ALIGN Models From Kakao Brain"
  author: adirik
  thumbnail: /blog/assets/132_vit_align/thumbnail.png
  date: March 6, 2023
  tags:
    - cv
    - guide
    - partnerships
    - multimodal

- local: trl-peft
  title: "Fine-tuning 20B LLMs with RLHF on a 24GB consumer GPU"
  author: edbeeching
  thumbnail: /blog/assets/133_trl_peft/thumbnail.png
  date: March 9, 2023
  tags:
    - rl
    - nlp

<<<<<<< HEAD
- local: fl-with-flower
  title: "Federated Learning using Hugging Face and Flower"
  author: charlesbvll
  thumbnail: /blog/assets/fl-with-flower/thumbnail.png
  date: March 10, 2023
  tags:
    - nlp
    - transformers
    - guide
    - flower
    - federated-learning
    - fl
=======
- local: informer
  title: "Multivariate Probabilistic Time Series Forecasting with Informer"
  author: elisim
  thumbnail: /blog/assets/134_informer/thumbnail.png
  date: March 10, 2023
  tags:
    - guide
    - research
    - time-series
>>>>>>> 49af75be
<|MERGE_RESOLUTION|>--- conflicted
+++ resolved
@@ -1915,7 +1915,16 @@
     - rl
     - nlp
 
-<<<<<<< HEAD
+- local: informer
+  title: "Multivariate Probabilistic Time Series Forecasting with Informer"
+  author: elisim
+  thumbnail: /blog/assets/134_informer/thumbnail.png
+  date: March 10, 2023
+  tags:
+    - guide
+    - research
+    - time-series
+
 - local: fl-with-flower
   title: "Federated Learning using Hugging Face and Flower"
   author: charlesbvll
@@ -1927,15 +1936,4 @@
     - guide
     - flower
     - federated-learning
-    - fl
-=======
-- local: informer
-  title: "Multivariate Probabilistic Time Series Forecasting with Informer"
-  author: elisim
-  thumbnail: /blog/assets/134_informer/thumbnail.png
-  date: March 10, 2023
-  tags:
-    - guide
-    - research
-    - time-series
->>>>>>> 49af75be
+    - fl